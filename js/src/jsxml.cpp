--- conflicted
+++ resolved
@@ -7171,10 +7171,6 @@
         return NULL;
     if (!LinkConstructorAndPrototype(cx, FUN_OBJECT(fun), proto))
         return NULL;
-<<<<<<< HEAD
-    }
-=======
->>>>>>> 2a348817
 
     return proto;
 }
