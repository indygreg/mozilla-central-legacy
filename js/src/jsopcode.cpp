--- conflicted
+++ resolved
@@ -2091,13 +2091,7 @@
              * the bytecode at pc, so we don't decompile more than the error
              * expression.
              */
-<<<<<<< HEAD
-            FrameRegsIter iter(cx, FRAME_EXPAND_TOP);
-            while (!iter.done() && !iter.fp()->isScriptFrame())
-                ++iter;
-=======
             StackFrame *fp = js_GetScriptedCaller(cx, NULL);
->>>>>>> 91a7d345
             uint32 format = cs->format;
             if (((fp && pc == fp->pcQuadratic(cx)) ||
                  (pc == startpc && nuses != 0)) &&
