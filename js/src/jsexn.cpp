/* -*- Mode: C++; tab-width: 8; indent-tabs-mode: nil; c-basic-offset: 4 -*-
 * vim: set ts=8 sw=4 et tw=78:
 *
 * ***** BEGIN LICENSE BLOCK *****
 * Version: MPL 1.1/GPL 2.0/LGPL 2.1
 *
 * The contents of this file are subject to the Mozilla Public License Version
 * 1.1 (the "License"); you may not use this file except in compliance with
 * the License. You may obtain a copy of the License at
 * http://www.mozilla.org/MPL/
 *
 * Software distributed under the License is distributed on an "AS IS" basis,
 * WITHOUT WARRANTY OF ANY KIND, either express or implied. See the License
 * for the specific language governing rights and limitations under the
 * License.
 *
 * The Original Code is Mozilla Communicator client code, released
 * March 31, 1998.
 *
 * The Initial Developer of the Original Code is
 * Netscape Communications Corporation.
 * Portions created by the Initial Developer are Copyright (C) 1998
 * the Initial Developer. All Rights Reserved.
 *
 * Contributor(s):
 *
 * Alternatively, the contents of this file may be used under the terms of
 * either of the GNU General Public License Version 2 or later (the "GPL"),
 * or the GNU Lesser General Public License Version 2.1 or later (the "LGPL"),
 * in which case the provisions of the GPL or the LGPL are applicable instead
 * of those above. If you wish to allow use of your version of this file only
 * under the terms of either the GPL or the LGPL, and not to allow others to
 * use your version of this file under the terms of the MPL, indicate your
 * decision by deleting the provisions above and replace them with the notice
 * and other provisions required by the GPL or the LGPL. If you do not delete
 * the provisions above, a recipient may use your version of this file under
 * the terms of any one of the MPL, the GPL or the LGPL.
 *
 * ***** END LICENSE BLOCK ***** */

/*
 * JS standard exception implementation.
 */
#include <stdlib.h>
#include <string.h>
#include "jstypes.h"
#include "jsstdint.h"
#include "jsbit.h"
#include "jsutil.h"
#include "jsprf.h"
#include "jsapi.h"
#include "jscntxt.h"
#include "jsversion.h"
#include "jsdbgapi.h"
#include "jsexn.h"
#include "jsfun.h"
#include "jsinterp.h"
#include "jsnum.h"
#include "jsobj.h"
#include "jsopcode.h"
#include "jsscope.h"
#include "jsscript.h"
#include "jsstaticcheck.h"
#include "jswrapper.h"

#include "jscntxtinlines.h"
#include "jsinferinlines.h"
#include "jsinterpinlines.h"
#include "jsobjinlines.h"

using namespace js;
using namespace js::gc;
using namespace js::types;

/* Forward declarations for js_ErrorClass's initializer. */
static JSBool
Exception(JSContext *cx, uintN argc, Value *vp);

static void
exn_trace(JSTracer *trc, JSObject *obj);

static void
exn_finalize(JSContext *cx, JSObject *obj);

static JSBool
exn_enumerate(JSContext *cx, JSObject *obj);

static JSBool
exn_resolve(JSContext *cx, JSObject *obj, jsid id, uintN flags,
            JSObject **objp);

Class js_ErrorClass = {
    js_Error_str,
    JSCLASS_HAS_PRIVATE | JSCLASS_NEW_RESOLVE | JSCLASS_MARK_IS_TRACE |
    JSCLASS_HAS_CACHED_PROTO(JSProto_Error),
    PropertyStub,         /* addProperty */
    PropertyStub,         /* delProperty */
    PropertyStub,         /* getProperty */
    StrictPropertyStub,   /* setProperty */
    exn_enumerate,
    (JSResolveOp)exn_resolve,
    ConvertStub,
    exn_finalize,
    NULL,                 /* reserved0   */
    NULL,                 /* checkAccess */
    NULL,                 /* call        */
    NULL,                 /* construct   */
    NULL,                 /* xdrObject   */
    NULL,                 /* hasInstance */
    JS_CLASS_TRACE(exn_trace)
};

typedef struct JSStackTraceElem {
    JSString            *funName;
    size_t              argc;
    const char          *filename;
    uintN               ulineno;
} JSStackTraceElem;

typedef struct JSExnPrivate {
    /* A copy of the JSErrorReport originally generated. */
    JSErrorReport       *errorReport;
    JSString            *message;
    JSString            *filename;
    uintN               lineno;
    size_t              stackDepth;
    JSStackTraceElem    stackElems[1];
} JSExnPrivate;

static JSString *
StackTraceToString(JSContext *cx, JSExnPrivate *priv);

static JSErrorReport *
CopyErrorReport(JSContext *cx, JSErrorReport *report)
{
    /*
     * We use a single malloc block to make a deep copy of JSErrorReport with
     * the following layout:
     *   JSErrorReport
     *   array of copies of report->messageArgs
     *   jschar array with characters for all messageArgs
     *   jschar array with characters for ucmessage
     *   jschar array with characters for uclinebuf and uctokenptr
     *   char array with characters for linebuf and tokenptr
     *   char array with characters for filename
     * Such layout together with the properties enforced by the following
     * asserts does not need any extra alignment padding.
     */
    JS_STATIC_ASSERT(sizeof(JSErrorReport) % sizeof(const char *) == 0);
    JS_STATIC_ASSERT(sizeof(const char *) % sizeof(jschar) == 0);

    size_t filenameSize;
    size_t linebufSize;
    size_t uclinebufSize;
    size_t ucmessageSize;
    size_t i, argsArraySize, argsCopySize, argSize;
    size_t mallocSize;
    JSErrorReport *copy;
    uint8 *cursor;

#define JS_CHARS_SIZE(jschars) ((js_strlen(jschars) + 1) * sizeof(jschar))

    filenameSize = report->filename ? strlen(report->filename) + 1 : 0;
    linebufSize = report->linebuf ? strlen(report->linebuf) + 1 : 0;
    uclinebufSize = report->uclinebuf ? JS_CHARS_SIZE(report->uclinebuf) : 0;
    ucmessageSize = 0;
    argsArraySize = 0;
    argsCopySize = 0;
    if (report->ucmessage) {
        ucmessageSize = JS_CHARS_SIZE(report->ucmessage);
        if (report->messageArgs) {
            for (i = 0; report->messageArgs[i]; ++i)
                argsCopySize += JS_CHARS_SIZE(report->messageArgs[i]);

            /* Non-null messageArgs should have at least one non-null arg. */
            JS_ASSERT(i != 0);
            argsArraySize = (i + 1) * sizeof(const jschar *);
        }
    }

    /*
     * The mallocSize can not overflow since it represents the sum of the
     * sizes of already allocated objects.
     */
    mallocSize = sizeof(JSErrorReport) + argsArraySize + argsCopySize +
                 ucmessageSize + uclinebufSize + linebufSize + filenameSize;
    cursor = (uint8 *)cx->malloc(mallocSize);
    if (!cursor)
        return NULL;

    copy = (JSErrorReport *)cursor;
    memset(cursor, 0, sizeof(JSErrorReport));
    cursor += sizeof(JSErrorReport);

    if (argsArraySize != 0) {
        copy->messageArgs = (const jschar **)cursor;
        cursor += argsArraySize;
        for (i = 0; report->messageArgs[i]; ++i) {
            copy->messageArgs[i] = (const jschar *)cursor;
            argSize = JS_CHARS_SIZE(report->messageArgs[i]);
            memcpy(cursor, report->messageArgs[i], argSize);
            cursor += argSize;
        }
        copy->messageArgs[i] = NULL;
        JS_ASSERT(cursor == (uint8 *)copy->messageArgs[0] + argsCopySize);
    }

    if (report->ucmessage) {
        copy->ucmessage = (const jschar *)cursor;
        memcpy(cursor, report->ucmessage, ucmessageSize);
        cursor += ucmessageSize;
    }

    if (report->uclinebuf) {
        copy->uclinebuf = (const jschar *)cursor;
        memcpy(cursor, report->uclinebuf, uclinebufSize);
        cursor += uclinebufSize;
        if (report->uctokenptr) {
            copy->uctokenptr = copy->uclinebuf + (report->uctokenptr -
                                                  report->uclinebuf);
        }
    }

    if (report->linebuf) {
        copy->linebuf = (const char *)cursor;
        memcpy(cursor, report->linebuf, linebufSize);
        cursor += linebufSize;
        if (report->tokenptr) {
            copy->tokenptr = copy->linebuf + (report->tokenptr -
                                              report->linebuf);
        }
    }

    if (report->filename) {
        copy->filename = (const char *)cursor;
        memcpy(cursor, report->filename, filenameSize);
    }
    JS_ASSERT(cursor + filenameSize == (uint8 *)copy + mallocSize);

    /* Copy non-pointer members. */
    copy->lineno = report->lineno;
    copy->errorNumber = report->errorNumber;

    /* Note that this is before it gets flagged with JSREPORT_EXCEPTION */
    copy->flags = report->flags;

#undef JS_CHARS_SIZE
    return copy;
}

static jsval *
GetStackTraceValueBuffer(JSExnPrivate *priv)
{
    /*
     * We use extra memory after JSExnPrivateInfo.stackElems to store jsvals
     * that helps to produce more informative stack traces. The following
     * assert allows us to assume that no gap after stackElems is necessary to
     * align the buffer properly.
     */
    JS_STATIC_ASSERT(sizeof(JSStackTraceElem) % sizeof(jsval) == 0);

    return (jsval *)(priv->stackElems + priv->stackDepth);
}

static JSBool
InitExnPrivate(JSContext *cx, JSObject *exnObject, JSString *message,
               JSString *filename, uintN lineno, JSErrorReport *report)
{
    JSSecurityCallbacks *callbacks;
    CheckAccessOp checkAccess;
    JSErrorReporter older;
    JSExceptionState *state;
    jsid callerid;
    JSStackFrame *fp, *fpstop;
    size_t stackDepth, valueCount, size;
    JSBool overflow;
    JSExnPrivate *priv;
    JSStackTraceElem *elem;
    jsval *values;

    JS_ASSERT(exnObject->getClass() == &js_ErrorClass);

    /*
     * Prepare stack trace data.
     *
     * Set aside any error reporter for cx and save its exception state
     * so we can suppress any checkAccess failures.  Such failures should stop
     * the backtrace procedure, not result in a failure of this constructor.
     */
    callbacks = JS_GetSecurityCallbacks(cx);
    checkAccess = callbacks
                  ? Valueify(callbacks->checkObjectAccess)
                  : NULL;
    older = JS_SetErrorReporter(cx, NULL);
    state = JS_SaveExceptionState(cx);

    callerid = ATOM_TO_JSID(cx->runtime->atomState.callerAtom);
    stackDepth = 0;
    valueCount = 0;
    for (fp = js_GetTopStackFrame(cx); fp; fp = fp->prev()) {
        if (fp->isFunctionFrame() && !fp->isEvalFrame()) {
            Value v = NullValue();
            if (checkAccess &&
                !checkAccess(cx, &fp->callee(), callerid, JSACC_READ, &v)) {
                break;
            }
            valueCount += fp->numActualArgs();
        }
        ++stackDepth;
    }
    JS_RestoreExceptionState(cx, state);
    JS_SetErrorReporter(cx, older);
    fpstop = fp;

    size = offsetof(JSExnPrivate, stackElems);
    overflow = (stackDepth > ((size_t)-1 - size) / sizeof(JSStackTraceElem));
    size += stackDepth * sizeof(JSStackTraceElem);
    overflow |= (valueCount > ((size_t)-1 - size) / sizeof(jsval));
    size += valueCount * sizeof(jsval);
    if (overflow) {
        js_ReportAllocationOverflow(cx);
        return JS_FALSE;
    }
    priv = (JSExnPrivate *)cx->malloc(size);
    if (!priv)
        return JS_FALSE;

    /*
     * We initialize errorReport with a copy of report after setting the
     * private slot, to prevent GC accessing a junk value we clear the field
     * here.
     */
    priv->errorReport = NULL;
    priv->message = message;
    priv->filename = filename;
    priv->lineno = lineno;
    priv->stackDepth = stackDepth;

    values = GetStackTraceValueBuffer(priv);
    elem = priv->stackElems;
    for (fp = js_GetTopStackFrame(cx); fp != fpstop; fp = fp->prev()) {
        if (!fp->isFunctionFrame() || fp->isEvalFrame()) {
            elem->funName = NULL;
            elem->argc = 0;
        } else {
            elem->funName = fp->fun()->atom
                            ? ATOM_TO_STRING(fp->fun()->atom)
                            : cx->runtime->emptyString;
            elem->argc = fp->numActualArgs();
            fp->forEachCanonicalActualArg(CopyTo(Valueify(values)));
            values += elem->argc;
        }
        elem->ulineno = 0;
        elem->filename = NULL;
        if (fp->isScriptFrame()) {
            elem->filename = fp->script()->filename;
            if (fp->pc(cx))
                elem->ulineno = js_FramePCToLineNumber(cx, fp);
        }
        ++elem;
    }
    JS_ASSERT(priv->stackElems + stackDepth == elem);
    JS_ASSERT(GetStackTraceValueBuffer(priv) + valueCount == values);

    exnObject->setPrivate(priv);

    if (report) {
        /*
         * Construct a new copy of the error report struct. We can't use the
         * error report struct that was passed in, because it's allocated on
         * the stack, and also because it may point to transient data in the
         * TokenStream.
         */
        priv->errorReport = CopyErrorReport(cx, report);
        if (!priv->errorReport) {
            /* The finalizer realeases priv since it is in the private slot. */
            return JS_FALSE;
        }
    }

    return JS_TRUE;
}

static inline JSExnPrivate *
GetExnPrivate(JSContext *cx, JSObject *obj)
{
    return (JSExnPrivate *) obj->getPrivate();
}

static void
exn_trace(JSTracer *trc, JSObject *obj)
{
    JSExnPrivate *priv;
    JSStackTraceElem *elem;
    size_t vcount, i;
    jsval *vp, v;

    priv = GetExnPrivate(trc->context, obj);
    if (priv) {
        if (priv->message)
            MarkString(trc, priv->message, "exception message");
        if (priv->filename)
            MarkString(trc, priv->filename, "exception filename");

        elem = priv->stackElems;
        for (vcount = i = 0; i != priv->stackDepth; ++i, ++elem) {
            if (elem->funName)
                MarkString(trc, elem->funName, "stack trace function name");
            if (IS_GC_MARKING_TRACER(trc) && elem->filename)
                js_MarkScriptFilename(elem->filename);
            vcount += elem->argc;
        }
        vp = GetStackTraceValueBuffer(priv);
        for (i = 0; i != vcount; ++i, ++vp) {
            v = *vp;
            JS_CALL_VALUE_TRACER(trc, v, "stack trace argument");
        }
    }
}

static void
exn_finalize(JSContext *cx, JSObject *obj)
{
    JSExnPrivate *priv;

    priv = GetExnPrivate(cx, obj);
    if (priv) {
        if (priv->errorReport)
            cx->free(priv->errorReport);
        cx->free(priv);
    }
}

static JSBool
exn_enumerate(JSContext *cx, JSObject *obj)
{
    JSAtomState *atomState;
    uintN i;
    JSAtom *atom;
    JSObject *pobj;
    JSProperty *prop;

    JS_STATIC_ASSERT(sizeof(JSAtomState) <= (size_t)(uint16)-1);
    static const uint16 offsets[] = {
        (uint16)offsetof(JSAtomState, messageAtom),
        (uint16)offsetof(JSAtomState, fileNameAtom),
        (uint16)offsetof(JSAtomState, lineNumberAtom),
        (uint16)offsetof(JSAtomState, stackAtom),
    };

    atomState = &cx->runtime->atomState;
    for (i = 0; i != JS_ARRAY_LENGTH(offsets); ++i) {
        atom = *(JSAtom **)((uint8 *)atomState + offsets[i]);
        if (!js_LookupProperty(cx, obj, ATOM_TO_JSID(atom), &pobj, &prop))
            return JS_FALSE;
    }
    return JS_TRUE;
}

static JSBool
exn_resolve(JSContext *cx, JSObject *obj, jsid id, uintN flags,
            JSObject **objp)
{
    JSExnPrivate *priv;
    JSString *str;
    JSAtom *atom;
    JSString *stack;
    const char *prop;
    jsval v;

    *objp = NULL;
    priv = GetExnPrivate(cx, obj);
    if (priv && JSID_IS_ATOM(id)) {
        str = JSID_TO_STRING(id);

        atom = cx->runtime->atomState.messageAtom;
        if (str == ATOM_TO_STRING(atom)) {
            prop = js_message_str;
            v = STRING_TO_JSVAL(priv->message);
            goto define;
        }

        atom = cx->runtime->atomState.fileNameAtom;
        if (str == ATOM_TO_STRING(atom)) {
            prop = js_fileName_str;
            v = STRING_TO_JSVAL(priv->filename);
            goto define;
        }

        atom = cx->runtime->atomState.lineNumberAtom;
        if (str == ATOM_TO_STRING(atom)) {
            prop = js_lineNumber_str;
            v = INT_TO_JSVAL(priv->lineno);
            goto define;
        }

        atom = cx->runtime->atomState.stackAtom;
        if (str == ATOM_TO_STRING(atom)) {
            stack = StackTraceToString(cx, priv);
            if (!stack)
                return JS_FALSE;

            /* Allow to GC all things that were used to build stack trace. */
            priv->stackDepth = 0;
            prop = js_stack_str;
            v = STRING_TO_JSVAL(stack);
            goto define;
        }
    }
    return JS_TRUE;

  define:
    if (!JS_DefineProperty(cx, obj, prop, v, NULL, NULL, JSPROP_ENUMERATE))
        return JS_FALSE;
    *objp = obj;
    return JS_TRUE;
}

JSErrorReport *
js_ErrorFromException(JSContext *cx, jsval exn)
{
    JSObject *obj;
    JSExnPrivate *priv;

    if (JSVAL_IS_PRIMITIVE(exn))
        return NULL;
    obj = JSVAL_TO_OBJECT(exn);
    if (obj->getClass() != &js_ErrorClass)
        return NULL;
    priv = GetExnPrivate(cx, obj);
    if (!priv)
        return NULL;
    return priv->errorReport;
}

static JSString *
ValueToShortSource(JSContext *cx, jsval v)
{
    JSString *str;

    /* Avoid toSource bloat and fallibility for object types. */
    if (JSVAL_IS_PRIMITIVE(v))
        return js_ValueToSource(cx, Valueify(v));

    AutoCompartment ac(cx, JSVAL_TO_OBJECT(v));
    if (!ac.enter())
        return NULL;

    if (VALUE_IS_FUNCTION(cx, v)) {
        /*
         * XXX Avoid function decompilation bloat for now.
         */
        str = JS_GetFunctionId(JS_ValueToFunction(cx, v));
        if (!str && !(str = js_ValueToSource(cx, Valueify(v)))) {
            /*
             * Continue to soldier on if the function couldn't be
             * converted into a string.
             */
            JS_ClearPendingException(cx);
            str = JS_NewStringCopyZ(cx, "[unknown function]");
        }
    } else {
        /*
         * XXX Avoid toString on objects, it takes too long and uses too much
         * memory, for too many classes (see Mozilla bug 166743).
         */
        char buf[100];
        JS_snprintf(buf, sizeof buf, "[object %s]",
                    JSVAL_TO_OBJECT(v)->getClass()->name);
        str = JS_NewStringCopyZ(cx, buf);
    }

    ac.leave();

    if (!str || !cx->compartment->wrap(cx, &str))
        return NULL;
    return str;
}

static JSString *
StackTraceToString(JSContext *cx, JSExnPrivate *priv)
{
    jschar *stackbuf;
    size_t stacklen, stackmax;
    JSStackTraceElem *elem, *endElem;
    jsval *values;
    size_t i;
    JSString *str;
    const char *cp;
    char ulnbuf[11];

    /* After this point, failing control flow must goto bad. */
    stackbuf = NULL;
    stacklen = stackmax = 0;

/* Limit the stackbuf length to a reasonable value to avoid overflow checks. */
#define STACK_LENGTH_LIMIT JS_BIT(20)

#define APPEND_CHAR_TO_STACK(c)                                               \
    JS_BEGIN_MACRO                                                            \
        if (stacklen == stackmax) {                                           \
            void *ptr_;                                                       \
            if (stackmax >= STACK_LENGTH_LIMIT)                               \
                goto done;                                                    \
            stackmax = stackmax ? 2 * stackmax : 64;                          \
            ptr_ = cx->realloc(stackbuf, (stackmax+1) * sizeof(jschar));      \
            if (!ptr_)                                                        \
                goto bad;                                                     \
            stackbuf = (jschar *) ptr_;                                       \
        }                                                                     \
        stackbuf[stacklen++] = (c);                                           \
    JS_END_MACRO

#define APPEND_STRING_TO_STACK(str)                                           \
    JS_BEGIN_MACRO                                                            \
        JSString *str_ = str;                                                 \
        size_t length_ = str_->length();                                      \
        const jschar *chars_ = str_->getChars(cx);                            \
        if (!chars_)                                                          \
            goto bad;                                                         \
                                                                              \
        if (length_ > stackmax - stacklen) {                                  \
            void *ptr_;                                                       \
            if (stackmax >= STACK_LENGTH_LIMIT ||                             \
                length_ >= STACK_LENGTH_LIMIT - stacklen) {                   \
                goto done;                                                    \
            }                                                                 \
            stackmax = JS_BIT(JS_CeilingLog2(stacklen + length_));            \
            ptr_ = cx->realloc(stackbuf, (stackmax+1) * sizeof(jschar));      \
            if (!ptr_)                                                        \
                goto bad;                                                     \
            stackbuf = (jschar *) ptr_;                                       \
        }                                                                     \
        js_strncpy(stackbuf + stacklen, chars_, length_);                     \
        stacklen += length_;                                                  \
    JS_END_MACRO

    values = GetStackTraceValueBuffer(priv);
    elem = priv->stackElems;
    for (endElem = elem + priv->stackDepth; elem != endElem; elem++) {
        if (elem->funName) {
            APPEND_STRING_TO_STACK(elem->funName);
            APPEND_CHAR_TO_STACK('(');
            for (i = 0; i != elem->argc; i++, values++) {
                if (i > 0)
                    APPEND_CHAR_TO_STACK(',');
                str = ValueToShortSource(cx, *values);
                if (!str)
                    goto bad;
                APPEND_STRING_TO_STACK(str);
            }
            APPEND_CHAR_TO_STACK(')');
        }
        APPEND_CHAR_TO_STACK('@');
        if (elem->filename) {
            for (cp = elem->filename; *cp; cp++)
                APPEND_CHAR_TO_STACK(*cp);
        }
        APPEND_CHAR_TO_STACK(':');
        JS_snprintf(ulnbuf, sizeof ulnbuf, "%u", elem->ulineno);
        for (cp = ulnbuf; *cp; cp++)
            APPEND_CHAR_TO_STACK(*cp);
        APPEND_CHAR_TO_STACK('\n');
    }
#undef APPEND_CHAR_TO_STACK
#undef APPEND_STRING_TO_STACK
#undef STACK_LENGTH_LIMIT

  done:
    if (stacklen == 0) {
        JS_ASSERT(!stackbuf);
        return cx->runtime->emptyString;
    }
    if (stacklen < stackmax) {
        /*
         * Realloc can fail when shrinking on some FreeBSD versions, so
         * don't use JS_realloc here; simply let the oversized allocation
         * be owned by the string in that rare case.
         */
        void *shrunk = cx->realloc(stackbuf, (stacklen+1) * sizeof(jschar));
        if (shrunk)
            stackbuf = (jschar *) shrunk;
    }

    stackbuf[stacklen] = 0;
    str = js_NewString(cx, stackbuf, stacklen);
    if (str)
        return str;

  bad:
    if (stackbuf)
        cx->free(stackbuf);
    return NULL;
}

/* XXXbe Consolidate the ugly truth that we don't treat filename as UTF-8
         with these two functions. */
static JSString *
FilenameToString(JSContext *cx, const char *filename)
{
    return JS_NewStringCopyZ(cx, filename);
}

static JSBool
Exception(JSContext *cx, uintN argc, Value *vp)
{
    JSString *message, *filename;
    JSStackFrame *fp;

    /*
     * ECMA ed. 3, 15.11.1 requires Error, etc., to construct even when
     * called as functions, without operator new.  But as we do not give
     * each constructor a distinct JSClass, whose .name member is used by
     * NewNativeClassInstance to find the class prototype, we must get the
     * class prototype ourselves.
     */
    JSObject &callee = vp[0].toObject();
    Value protov;
    if (!callee.getProperty(cx, ATOM_TO_JSID(cx->runtime->atomState.classPrototypeAtom), &protov))
        return JS_FALSE;

    JSObject *errProto = &protov.toObject();
    JSObject *obj = NewNativeClassInstance(cx, &js_ErrorClass, errProto, errProto->getParent());
    if (!obj)
        return JS_FALSE;

    /*
     * If it's a new object of class Exception, then null out the private
     * data so that the finalizer doesn't attempt to free it.
     */
    if (obj->getClass() == &js_ErrorClass)
        obj->setPrivate(NULL);

    /* Set the 'message' property. */
    Value *argv = vp + 2;
    if (argc != 0) {
        message = js_ValueToString(cx, argv[0]);
        if (!message)
            return JS_FALSE;
        argv[0].setString(message);
    } else {
        message = cx->runtime->emptyString;
    }

    /* Set the 'fileName' property. */
    if (argc > 1) {
        filename = js_ValueToString(cx, argv[1]);
        if (!filename)
            return JS_FALSE;
        argv[1].setString(filename);
        fp = NULL;
    } else {
        fp = js_GetScriptedCaller(cx, NULL);
        if (fp) {
            filename = FilenameToString(cx, fp->script()->filename);
            if (!filename)
                return JS_FALSE;
        } else {
            filename = cx->runtime->emptyString;
        }
    }

    /* Set the 'lineNumber' property. */
    uint32_t lineno;
    if (argc > 2) {
        if (!ValueToECMAUint32(cx, argv[2], &lineno))
            return JS_FALSE;
    } else {
        if (!fp)
            fp = js_GetScriptedCaller(cx, NULL);
        lineno = (fp && fp->pc(cx)) ? js_FramePCToLineNumber(cx, fp) : 0;
    }

    if (obj->getClass() == &js_ErrorClass &&
        !InitExnPrivate(cx, obj, message, filename, lineno, NULL)) {
        return JS_FALSE;
    }

    vp->setObject(*obj);
    return JS_TRUE;
}

/*
 * Convert to string.
 *
 * This method only uses JavaScript-modifiable properties name, message.  It
 * is left to the host to check for private data and report filename and line
 * number information along with this message.
 */
static JSBool
exn_toString(JSContext *cx, uintN argc, Value *vp)
{
    jsval v;
    JSString *name, *message, *result;
    jschar *chars, *cp;
    size_t name_length, message_length, length;

    JSObject *obj = ToObject(cx, &vp[1]);
    if (!obj)
        return JS_FALSE;
    if (!obj->getProperty(cx, ATOM_TO_JSID(cx->runtime->atomState.nameAtom), Valueify(&v)))
        return JS_FALSE;
    name = JSVAL_IS_STRING(v) ? JSVAL_TO_STRING(v) : cx->runtime->emptyString;
    vp->setString(name);

    if (!JS_GetProperty(cx, obj, js_message_str, &v))
        return JS_FALSE;
    message = JSVAL_IS_STRING(v) ? JSVAL_TO_STRING(v)
                                 : cx->runtime->emptyString;

    if (message->length() != 0) {
        name_length = name->length();
        message_length = message->length();
        length = (name_length ? name_length + 2 : 0) + message_length;
        cp = chars = (jschar *) cx->malloc((length + 1) * sizeof(jschar));
        if (!chars)
            return JS_FALSE;

        if (name_length) {
            const jschar *name_chars = name->getChars(cx);
            if (!name_chars)
                return JS_FALSE;
            js_strncpy(cp, name_chars, name_length);
            cp += name_length;
            *cp++ = ':'; *cp++ = ' ';
        }
        const jschar *message_chars = message->getChars(cx);
        if (!message_chars)
            return JS_FALSE;
        js_strncpy(cp, message_chars, message_length);
        cp += message_length;
        *cp = 0;

        result = js_NewString(cx, chars, length);
        if (!result) {
            cx->free(chars);
            return JS_FALSE;
        }
    } else {
        result = name;
    }

    vp->setString(result);
    return JS_TRUE;
}

#if JS_HAS_TOSOURCE
/*
 * Return a string that may eval to something similar to the original object.
 */
static JSBool
exn_toSource(JSContext *cx, uintN argc, Value *vp)
{
    JSString *name, *message, *filename, *lineno_as_str, *result;
    jsval localroots[3] = {JSVAL_NULL, JSVAL_NULL, JSVAL_NULL};
    size_t lineno_length, name_length, message_length, filename_length, length;
    jschar *chars, *cp;

    JSObject *obj = ToObject(cx, &vp[1]);
    if (!obj)
        return false;
    if (!obj->getProperty(cx, ATOM_TO_JSID(cx->runtime->atomState.nameAtom), vp))
        return false;
    name = js_ValueToString(cx, *vp);
    if (!name)
        return false;
    vp->setString(name);

    {
        AutoArrayRooter tvr(cx, JS_ARRAY_LENGTH(localroots), Valueify(localroots));

#ifdef __GNUC__
        message = filename = NULL;
#endif
        if (!JS_GetProperty(cx, obj, js_message_str, &localroots[0]) ||
            !(message = js_ValueToSource(cx, Valueify(localroots[0])))) {
            return false;
        }
        localroots[0] = STRING_TO_JSVAL(message);

        if (!JS_GetProperty(cx, obj, js_fileName_str, &localroots[1]) ||
            !(filename = js_ValueToSource(cx, Valueify(localroots[1])))) {
            return false;
        }
        localroots[1] = STRING_TO_JSVAL(filename);

        if (!JS_GetProperty(cx, obj, js_lineNumber_str, &localroots[2]))
            return false;
        uint32_t lineno;
        if (!ValueToECMAUint32(cx, Valueify(localroots[2]), &lineno))
            return false;

        if (lineno != 0) {
            lineno_as_str = js_ValueToString(cx, Valueify(localroots[2]));
            if (!lineno_as_str)
                return false;
            lineno_length = lineno_as_str->length();
        } else {
            lineno_as_str = NULL;
            lineno_length = 0;
        }

        /* Magic 8, for the characters in ``(new ())''. */
        name_length = name->length();
        message_length = message->length();
        length = 8 + name_length + message_length;

        filename_length = filename->length();
        if (filename_length != 0) {
            /* append filename as ``, {filename}'' */
            length += 2 + filename_length;
            if (lineno_as_str) {
                /* append lineno as ``, {lineno_as_str}'' */
                length += 2 + lineno_length;
            }
        } else {
            if (lineno_as_str) {
                /*
                 * no filename, but have line number,
                 * need to append ``, "", {lineno_as_str}''
                 */
                length += 6 + lineno_length;
            }
        }

        cp = chars = (jschar *) cx->malloc((length + 1) * sizeof(jschar));
        if (!chars)
            return false;

        *cp++ = '('; *cp++ = 'n'; *cp++ = 'e'; *cp++ = 'w'; *cp++ = ' ';
        const jschar *name_chars = name->getChars(cx);
        if (!name_chars)
            return false;
        js_strncpy(cp, name_chars, name_length);
        cp += name_length;
        *cp++ = '(';
        const jschar *message_chars = message->getChars(cx);
        if (!message_chars)
            return false;
        if (message_length != 0) {
            js_strncpy(cp, message_chars, message_length);
            cp += message_length;
        }

        if (filename_length != 0) {
            /* append filename as ``, {filename}'' */
            *cp++ = ','; *cp++ = ' ';
            const jschar *filename_chars = filename->getChars(cx);
            if (!filename_chars)
                return false;
            js_strncpy(cp, filename_chars, filename_length);
            cp += filename_length;
        } else {
            if (lineno_as_str) {
                /*
                 * no filename, but have line number,
                 * need to append ``, "", {lineno_as_str}''
                 */
                *cp++ = ','; *cp++ = ' '; *cp++ = '"'; *cp++ = '"';
            }
        }
        if (lineno_as_str) {
            /* append lineno as ``, {lineno_as_str}'' */
            *cp++ = ','; *cp++ = ' ';
            const jschar *lineno_chars = lineno_as_str->getChars(cx);
            if (!lineno_chars)
                return false;
            js_strncpy(cp, lineno_chars, lineno_length);
            cp += lineno_length;
        }

        *cp++ = ')'; *cp++ = ')'; *cp = 0;

        result = js_NewString(cx, chars, length);
        if (!result) {
            cx->free(chars);
            return false;
        }
        vp->setString(result);
        return true;
    }
}
#endif

static JSFunctionSpec exception_methods[] = {
#if JS_HAS_TOSOURCE
    JS_FN_TYPE(js_toSource_str,   exn_toSource,           0,0, JS_TypeHandlerString),
#endif
    JS_FN_TYPE(js_toString_str,   exn_toString,           0,0, JS_TypeHandlerString),
    JS_FS_END
};

/* JSProto_ ordering for exceptions shall match JSEXN_ constants. */
JS_STATIC_ASSERT(JSEXN_ERR == 0);
JS_STATIC_ASSERT(JSProto_Error + JSEXN_INTERNALERR  == JSProto_InternalError);
JS_STATIC_ASSERT(JSProto_Error + JSEXN_EVALERR      == JSProto_EvalError);
JS_STATIC_ASSERT(JSProto_Error + JSEXN_RANGEERR     == JSProto_RangeError);
JS_STATIC_ASSERT(JSProto_Error + JSEXN_REFERENCEERR == JSProto_ReferenceError);
JS_STATIC_ASSERT(JSProto_Error + JSEXN_SYNTAXERR    == JSProto_SyntaxError);
JS_STATIC_ASSERT(JSProto_Error + JSEXN_TYPEERR      == JSProto_TypeError);
JS_STATIC_ASSERT(JSProto_Error + JSEXN_URIERR       == JSProto_URIError);

static JS_INLINE JSProtoKey
GetExceptionProtoKey(intN exn)
{
    JS_ASSERT(JSEXN_ERR <= exn);
    JS_ASSERT(exn < JSEXN_LIMIT);
    return (JSProtoKey) (JSProto_Error + exn);
}

JSObject *
js_InitExceptionClasses(JSContext *cx, JSObject *obj)
{
    /*
     * If lazy class initialization occurs for any Error subclass, then all
     * classes are initialized, starting with Error.  To avoid reentry and
     * redundant initialization, we must not pass a null proto parameter to
     * NewNonFunction below, when called for the Error superclass.  We need to
     * ensure that Object.prototype is the proto of Error.prototype.
     *
     * See the equivalent code to ensure that parent_proto is non-null when
     * js_InitClass calls NewObject, in jsobj.cpp.
     */
    JSObject *obj_proto;
    if (!js_GetClassPrototype(cx, obj, JSProto_Object, &obj_proto))
        return NULL;

    /* Define all error constructors. */
    Value empty = StringValue(cx->runtime->emptyString);
    jsid nameId = ATOM_TO_JSID(cx->runtime->atomState.nameAtom);
    jsid messageId = ATOM_TO_JSID(cx->runtime->atomState.messageAtom);
    jsid fileNameId = ATOM_TO_JSID(cx->runtime->atomState.fileNameAtom);
    jsid lineNumberId = ATOM_TO_JSID(cx->runtime->atomState.lineNumberAtom);
    JSObject *error_proto = NULL;
    for (intN i = JSEXN_ERR; i != JSEXN_LIMIT; i++) {
        JSProtoKey protoKey = GetExceptionProtoKey(i);
        JSAtom *atom = cx->runtime->atomState.classAtoms[protoKey];
        JSObject *proto =
            DefineConstructorAndPrototype(cx, obj, protoKey, atom,
                                          (i == JSEXN_ERR) ? obj_proto : error_proto,
                                          &js_ErrorClass, Exception, 1,
                                          NULL, (i == JSEXN_ERR) ? exception_methods : NULL,
                                          NULL, NULL);
        if (!proto)
            return NULL;
<<<<<<< HEAD
        if (i == JSEXN_ERR) {
            error_proto = proto;
            roots[0] = OBJECT_TO_JSVAL(proto);
        } else {
            // We cannot share the root for error_proto and other prototypes
            // as error_proto must be rooted until the function returns.
            roots[1] = OBJECT_TO_JSVAL(proto);
        }

        /* So exn_finalize knows whether to destroy private data. */
        proto->setPrivate(NULL);

        /* Get the text name of this function, needs to be in sync with jsatom.h.  Blech. */
        JSProtoKey protoKey = GetExceptionProtoKey(i);
        const char *fullName = js_common_atom_names[1 + 2 + JSTYPE_LIMIT + 1 + protoKey];

        jsid id = ATOM_TO_JSID(cx->runtime->atomState.classAtoms[protoKey]);
        JSFunction *fun = js_DefineFunction(cx, obj, id, Exception, 1, JSFUN_CONSTRUCTOR,
                                            JS_TypeHandlerNew, fullName);
        if (!fun)
            return NULL;
        roots[2] = OBJECT_TO_JSVAL(FUN_OBJECT(fun));

        /* Make this constructor make objects of class Exception. */
        FUN_CLASP(fun) = &js_ErrorClass;

        /* Make the prototype and constructor links. */
        if (!js_SetClassPrototype(cx, FUN_OBJECT(fun), proto,
                                  JSPROP_READONLY | JSPROP_PERMANENT)) {
            return NULL;
        }

        /* Add the name property to the prototype. */
        if (!JS_DefinePropertyWithType(cx, proto, js_name_str,
                                       STRING_TO_JSVAL(JSID_TO_STRING(id)),
                                       NULL, NULL, JSPROP_ENUMERATE)) {
            return NULL;
        }
=======
        JS_ASSERT(proto->privateData == NULL);
>>>>>>> 165580d3

        if (i == JSEXN_ERR)
            error_proto = proto;

<<<<<<< HEAD
        /* Set default values. */
        if (!JS_DefinePropertyWithType(cx, proto, js_message_str, empty, NULL, NULL, JSPROP_ENUMERATE) ||
            !JS_DefinePropertyWithType(cx, proto, js_fileName_str, empty, NULL, NULL, JSPROP_ENUMERATE) ||
            !JS_DefinePropertyWithType(cx, proto, js_lineNumber_str, JSVAL_ZERO, NULL, NULL,
                                       JSPROP_ENUMERATE)) {
=======
        /* Add properties to the prototype. */
        JSAutoResolveFlags rf(cx, JSRESOLVE_QUALIFIED | JSRESOLVE_DECLARING);
        if (!js_DefineNativeProperty(cx, proto, nameId, StringValue(atom),
                                     PropertyStub, StrictPropertyStub, 
                                     JSPROP_ENUMERATE, 0, 0, NULL) ||
            !js_DefineNativeProperty(cx, proto, messageId, empty,
                                     PropertyStub, StrictPropertyStub,
                                     JSPROP_ENUMERATE, 0, 0, NULL) ||
            !js_DefineNativeProperty(cx, proto, fileNameId, empty,
                                     PropertyStub, StrictPropertyStub,
                                     JSPROP_ENUMERATE, 0, 0, NULL) ||
            !js_DefineNativeProperty(cx, proto, lineNumberId, Valueify(JSVAL_ZERO),
                                     PropertyStub, StrictPropertyStub,
                                     JSPROP_ENUMERATE, 0, 0, NULL)) {
>>>>>>> 165580d3
            return NULL;
        }
    }

<<<<<<< HEAD
    if (!JS_DefineFunctionsWithPrefix(cx, error_proto, exception_methods, "Error"))
        return NULL;

    /* Add 'stack' to the prototype of Error so that it is propagated to the
     * individual error objects. */
    JS_AddTypeProperty(cx, error_proto, "stack", empty);

=======
>>>>>>> 165580d3
    return error_proto;
}

const JSErrorFormatString*
js_GetLocalizedErrorMessage(JSContext* cx, void *userRef, const char *locale,
                            const uintN errorNumber)
{
    const JSErrorFormatString *errorString = NULL;

    if (cx->localeCallbacks && cx->localeCallbacks->localeGetErrorMessage) {
        errorString = cx->localeCallbacks
                        ->localeGetErrorMessage(userRef, locale, errorNumber);
    }
    if (!errorString)
        errorString = js_GetErrorMessage(userRef, locale, errorNumber);
    return errorString;
}

#if defined ( DEBUG_mccabe ) && defined ( PRINTNAMES )
/* For use below... get character strings for error name and exception name */
static struct exnname { char *name; char *exception; } errortoexnname[] = {
#define MSG_DEF(name, number, count, exception, format) \
    {#name, #exception},
#include "js.msg"
#undef MSG_DEF
};
#endif /* DEBUG */

JSBool
js_ErrorToException(JSContext *cx, const char *message, JSErrorReport *reportp,
                    JSErrorCallback callback, void *userRef)
{
    JSErrNum errorNumber;
    const JSErrorFormatString *errorString;
    JSExnType exn;
    jsval tv[4];
    JSBool ok;
    JSObject *errProto, *errObject;
    JSString *messageStr, *filenameStr;

    /*
     * Tell our caller to report immediately if this report is just a warning.
     */
    JS_ASSERT(reportp);
    if (JSREPORT_IS_WARNING(reportp->flags))
        return JS_FALSE;

    /* Find the exception index associated with this error. */
    errorNumber = (JSErrNum) reportp->errorNumber;
    if (!callback || callback == js_GetErrorMessage)
        errorString = js_GetLocalizedErrorMessage(cx, NULL, NULL, errorNumber);
    else
        errorString = callback(userRef, NULL, errorNumber);
    exn = errorString ? (JSExnType) errorString->exnType : JSEXN_NONE;
    JS_ASSERT(exn < JSEXN_LIMIT);

#if defined( DEBUG_mccabe ) && defined ( PRINTNAMES )
    /* Print the error name and the associated exception name to stderr */
    fprintf(stderr, "%s\t%s\n",
            errortoexnname[errorNumber].name,
            errortoexnname[errorNumber].exception);
#endif

    /*
     * Return false (no exception raised) if no exception is associated
     * with the given error number.
     */
    if (exn == JSEXN_NONE)
        return JS_FALSE;

    /*
     * Prevent runaway recursion, via cx->generatingError.  If an out-of-memory
     * error occurs, no exception object will be created, but we don't assume
     * that OOM is the only kind of error that subroutines of this function
     * called below might raise.
     */
    if (cx->generatingError)
        return JS_FALSE;

    MUST_FLOW_THROUGH("out");
    cx->generatingError = JS_TRUE;

    /* Protect the newly-created strings below from nesting GCs. */
    PodArrayZero(tv);
    AutoArrayRooter tvr(cx, JS_ARRAY_LENGTH(tv), Valueify(tv));

    /*
     * Try to get an appropriate prototype by looking up the corresponding
     * exception constructor name in the scope chain of the current context's
     * top stack frame, or in the global object if no frame is active.
     */
    ok = js_GetClassPrototype(cx, NULL, GetExceptionProtoKey(exn), &errProto);
    if (!ok)
        goto out;
    tv[0] = OBJECT_TO_JSVAL(errProto);

    errObject = NewNativeClassInstance(cx, &js_ErrorClass, errProto, errProto->getParent());
    if (!errObject) {
        ok = JS_FALSE;
        goto out;
    }
    tv[1] = OBJECT_TO_JSVAL(errObject);

    messageStr = JS_NewStringCopyZ(cx, message);
    if (!messageStr) {
        ok = JS_FALSE;
        goto out;
    }
    tv[2] = STRING_TO_JSVAL(messageStr);

    filenameStr = JS_NewStringCopyZ(cx, reportp->filename);
    if (!filenameStr) {
        ok = JS_FALSE;
        goto out;
    }
    tv[3] = STRING_TO_JSVAL(filenameStr);

    ok = InitExnPrivate(cx, errObject, messageStr, filenameStr,
                        reportp->lineno, reportp);
    if (!ok)
        goto out;

    JS_SetPendingException(cx, OBJECT_TO_JSVAL(errObject));

    /* Flag the error report passed in to indicate an exception was raised. */
    reportp->flags |= JSREPORT_EXCEPTION;

out:
    cx->generatingError = JS_FALSE;
    return ok;
}

JSBool
js_ReportUncaughtException(JSContext *cx)
{
    jsval exn;
    JSObject *exnObject;
    jsval roots[5];
    JSErrorReport *reportp, report;
    JSString *str;
    const char *bytes;

    if (!JS_IsExceptionPending(cx))
        return true;

    if (!JS_GetPendingException(cx, &exn))
        return false;

    PodArrayZero(roots);
    AutoArrayRooter tvr(cx, JS_ARRAY_LENGTH(roots), Valueify(roots));

    /*
     * Because js_ValueToString below could error and an exception object
     * could become unrooted, we must root exnObject.  Later, if exnObject is
     * non-null, we need to root other intermediates, so allocate an operand
     * stack segment to protect all of these values.
     */
    if (JSVAL_IS_PRIMITIVE(exn)) {
        exnObject = NULL;
    } else {
        exnObject = JSVAL_TO_OBJECT(exn);
        roots[0] = exn;
    }

    JS_ClearPendingException(cx);
    reportp = js_ErrorFromException(cx, exn);

    /* XXX L10N angels cry once again (see also jsemit.c, /L10N gaffes/) */
    str = js_ValueToString(cx, Valueify(exn));
    JSAutoByteString bytesStorage;
    if (!str) {
        bytes = "unknown (can't convert to string)";
    } else {
        roots[1] = STRING_TO_JSVAL(str);
        if (!bytesStorage.encode(cx, str))
            return false;
        bytes = bytesStorage.ptr();
    }

    JSAutoByteString filename;
    if (!reportp && exnObject && exnObject->getClass() == &js_ErrorClass) {
        if (!JS_GetProperty(cx, exnObject, js_message_str, &roots[2]))
            return false;
        if (JSVAL_IS_STRING(roots[2])) {
            bytesStorage.clear();
            if (!bytesStorage.encode(cx, str))
                return false;
            bytes = bytesStorage.ptr();
        }

        if (!JS_GetProperty(cx, exnObject, js_fileName_str, &roots[3]))
            return false;
        str = js_ValueToString(cx, Valueify(roots[3]));
        if (!str || !filename.encode(cx, str))
            return false;

        if (!JS_GetProperty(cx, exnObject, js_lineNumber_str, &roots[4]))
            return false;
        uint32_t lineno;
        if (!ValueToECMAUint32(cx, Valueify(roots[4]), &lineno))
            return false;

        reportp = &report;
        PodZero(&report);
        report.filename = filename.ptr();
        report.lineno = (uintN) lineno;
        if (JSVAL_IS_STRING(roots[2])) {
            report.ucmessage = js_GetStringChars(cx, JSVAL_TO_STRING(roots[2]));
            if (!report.ucmessage)
                return false;
        }
    }

    if (!reportp) {
        JS_ReportErrorNumber(cx, js_GetErrorMessage, NULL,
                             JSMSG_UNCAUGHT_EXCEPTION, bytes);
    } else {
        /* Flag the error as an exception. */
        reportp->flags |= JSREPORT_EXCEPTION;

        /* Pass the exception object. */
        JS_SetPendingException(cx, exn);
        js_ReportErrorAgain(cx, bytes, reportp);
        JS_ClearPendingException(cx);
    }

    return true;
}<|MERGE_RESOLUTION|>--- conflicted
+++ resolved
@@ -1038,93 +1038,34 @@
         JSObject *proto =
             DefineConstructorAndPrototype(cx, obj, protoKey, atom,
                                           (i == JSEXN_ERR) ? obj_proto : error_proto,
-                                          &js_ErrorClass, Exception, 1,
+                                          &js_ErrorClass, Exception, 1, JS_TypeHandlerNew,
                                           NULL, (i == JSEXN_ERR) ? exception_methods : NULL,
                                           NULL, NULL);
         if (!proto)
             return NULL;
-<<<<<<< HEAD
-        if (i == JSEXN_ERR) {
-            error_proto = proto;
-            roots[0] = OBJECT_TO_JSVAL(proto);
-        } else {
-            // We cannot share the root for error_proto and other prototypes
-            // as error_proto must be rooted until the function returns.
-            roots[1] = OBJECT_TO_JSVAL(proto);
-        }
-
-        /* So exn_finalize knows whether to destroy private data. */
-        proto->setPrivate(NULL);
-
-        /* Get the text name of this function, needs to be in sync with jsatom.h.  Blech. */
-        JSProtoKey protoKey = GetExceptionProtoKey(i);
-        const char *fullName = js_common_atom_names[1 + 2 + JSTYPE_LIMIT + 1 + protoKey];
-
-        jsid id = ATOM_TO_JSID(cx->runtime->atomState.classAtoms[protoKey]);
-        JSFunction *fun = js_DefineFunction(cx, obj, id, Exception, 1, JSFUN_CONSTRUCTOR,
-                                            JS_TypeHandlerNew, fullName);
-        if (!fun)
-            return NULL;
-        roots[2] = OBJECT_TO_JSVAL(FUN_OBJECT(fun));
-
-        /* Make this constructor make objects of class Exception. */
-        FUN_CLASP(fun) = &js_ErrorClass;
-
-        /* Make the prototype and constructor links. */
-        if (!js_SetClassPrototype(cx, FUN_OBJECT(fun), proto,
-                                  JSPROP_READONLY | JSPROP_PERMANENT)) {
-            return NULL;
-        }
-
-        /* Add the name property to the prototype. */
-        if (!JS_DefinePropertyWithType(cx, proto, js_name_str,
-                                       STRING_TO_JSVAL(JSID_TO_STRING(id)),
-                                       NULL, NULL, JSPROP_ENUMERATE)) {
-            return NULL;
-        }
-=======
         JS_ASSERT(proto->privateData == NULL);
->>>>>>> 165580d3
 
         if (i == JSEXN_ERR)
             error_proto = proto;
 
-<<<<<<< HEAD
-        /* Set default values. */
-        if (!JS_DefinePropertyWithType(cx, proto, js_message_str, empty, NULL, NULL, JSPROP_ENUMERATE) ||
-            !JS_DefinePropertyWithType(cx, proto, js_fileName_str, empty, NULL, NULL, JSPROP_ENUMERATE) ||
-            !JS_DefinePropertyWithType(cx, proto, js_lineNumber_str, JSVAL_ZERO, NULL, NULL,
-                                       JSPROP_ENUMERATE)) {
-=======
         /* Add properties to the prototype. */
         JSAutoResolveFlags rf(cx, JSRESOLVE_QUALIFIED | JSRESOLVE_DECLARING);
-        if (!js_DefineNativeProperty(cx, proto, nameId, StringValue(atom),
-                                     PropertyStub, StrictPropertyStub, 
-                                     JSPROP_ENUMERATE, 0, 0, NULL) ||
-            !js_DefineNativeProperty(cx, proto, messageId, empty,
-                                     PropertyStub, StrictPropertyStub,
-                                     JSPROP_ENUMERATE, 0, 0, NULL) ||
-            !js_DefineNativeProperty(cx, proto, fileNameId, empty,
-                                     PropertyStub, StrictPropertyStub,
-                                     JSPROP_ENUMERATE, 0, 0, NULL) ||
-            !js_DefineNativeProperty(cx, proto, lineNumberId, Valueify(JSVAL_ZERO),
-                                     PropertyStub, StrictPropertyStub,
-                                     JSPROP_ENUMERATE, 0, 0, NULL)) {
->>>>>>> 165580d3
+        if (!js_DefineNativePropertyWithType(cx, proto, nameId, StringValue(atom),
+                                             PropertyStub, StrictPropertyStub, 
+                                             JSPROP_ENUMERATE, 0, 0, NULL) ||
+            !js_DefineNativePropertyWithType(cx, proto, messageId, empty,
+                                             PropertyStub, StrictPropertyStub,
+                                             JSPROP_ENUMERATE, 0, 0, NULL) ||
+            !js_DefineNativePropertyWithType(cx, proto, fileNameId, empty,
+                                             PropertyStub, StrictPropertyStub,
+                                             JSPROP_ENUMERATE, 0, 0, NULL) ||
+            !js_DefineNativePropertyWithType(cx, proto, lineNumberId, Valueify(JSVAL_ZERO),
+                                             PropertyStub, StrictPropertyStub,
+                                             JSPROP_ENUMERATE, 0, 0, NULL)) {
             return NULL;
         }
     }
 
-<<<<<<< HEAD
-    if (!JS_DefineFunctionsWithPrefix(cx, error_proto, exception_methods, "Error"))
-        return NULL;
-
-    /* Add 'stack' to the prototype of Error so that it is propagated to the
-     * individual error objects. */
-    JS_AddTypeProperty(cx, error_proto, "stack", empty);
-
-=======
->>>>>>> 165580d3
     return error_proto;
 }
 
