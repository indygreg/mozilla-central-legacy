/* -*- Mode: C; tab-width: 8; indent-tabs-mode: nil; c-basic-offset: 4 -*-
 * vim: set ts=4 sw=4 et tw=78:
 *
 * ***** BEGIN LICENSE BLOCK *****
 * Version: MPL 1.1/GPL 2.0/LGPL 2.1
 *
 * The contents of this file are subject to the Mozilla Public License Version
 * 1.1 (the "License"); you may not use this file except in compliance with
 * the License. You may obtain a copy of the License at
 * http://www.mozilla.org/MPL/
 *
 * Software distributed under the License is distributed on an "AS IS" basis,
 * WITHOUT WARRANTY OF ANY KIND, either express or implied. See the License
 * for the specific language governing rights and limitations under the
 * License.
 *
 * The Original Code is Mozilla Communicator client code, released
 * March 31, 1998.
 *
 * The Initial Developer of the Original Code is
 * Netscape Communications Corporation.
 * Portions created by the Initial Developer are Copyright (C) 1998
 * the Initial Developer. All Rights Reserved.
 *
 * Contributor(s):
 *
 * Alternatively, the contents of this file may be used under the terms of
 * either of the GNU General Public License Version 2 or later (the "GPL"),
 * or the GNU Lesser General Public License Version 2.1 or later (the "LGPL"),
 * in which case the provisions of the GPL or the LGPL are applicable instead
 * of those above. If you wish to allow use of your version of this file only
 * under the terms of either the GPL or the LGPL, and not to allow others to
 * use your version of this file under the terms of the MPL, indicate your
 * decision by deleting the provisions above and replace them with the notice
 * and other provisions required by the GPL or the LGPL. If you do not delete
 * the provisions above, a recipient may use your version of this file under
 * the terms of any one of the MPL, the GPL or the LGPL.
 *
 * ***** END LICENSE BLOCK ***** */

#ifndef jsinterp_h___
#define jsinterp_h___
/*
 * JS interpreter interface.
 */
#include "jsprvtd.h"
#include "jspubtd.h"
#include "jsfun.h"
#include "jsopcode.h"
#include "jsscript.h"
#include "jsvalue.h"

typedef struct JSFrameRegs {
    js::Value       *sp;            /* stack pointer */
    jsbytecode      *pc;            /* program counter */
<<<<<<< HEAD
=======
    js::Value       *sp;            /* stack pointer */
>>>>>>> fb1d133a
} JSFrameRegs;

/* JS stack frame flags. */
enum JSFrameFlags {
    JSFRAME_CONSTRUCTING       =  0x01, /* frame is for a constructor invocation */
    JSFRAME_OVERRIDE_ARGS      =  0x02, /* overridden arguments local variable */
    JSFRAME_ASSIGNING          =  0x04, /* a complex (not simplex JOF_ASSIGNING) op
                                           is currently assigning to a property */
    JSFRAME_DEBUGGER           =  0x08, /* frame for JS_EvaluateInStackFrame */
    JSFRAME_EVAL               =  0x10, /* frame for obj_eval */
    JSFRAME_FLOATING_GENERATOR =  0x20, /* frame copy stored in a generator obj */
    JSFRAME_YIELDING           =  0x40, /* js_Interpret dispatched JSOP_YIELD */
    JSFRAME_GENERATOR          =  0x80, /* frame belongs to generator-iterator */

    JSFRAME_SPECIAL            = JSFRAME_DEBUGGER | JSFRAME_EVAL
};

/*
 * JS stack frame, may be allocated on the C stack by native callers.  Always
 * allocated on cx->stackPool for calls from the interpreter to an interpreted
 * function.
 *
 * NB: This struct is manually initialized in jsinterp.c and jsiter.c.  If you
 * add new members, update both files.
 */
struct JSStackFrame
{
    jsbytecode          *imacpc;        /* null or interpreter macro call pc */
    JSObject            *callobj;       /* lazily created Call object */
    JSObject            *argsobj;       /* lazily created arguments object */
    JSScript            *script;        /* script being interpreted */
    js::Value           thisv;          /* "this" pointer if in method */
    JSFunction          *fun;           /* function being called or null */
<<<<<<< HEAD

    /*
     * The value of |this| in this stack frame, or JSVAL_NULL if |this|
     * is to be computed lazily on demand.
     *
     * thisv is eagerly initialized for non-function-call frames and
     * qualified method calls, but lazily initialized in most unqualified
     * function calls. See getThisObject().
     *
     * Usually if argv != NULL then thisv == argv[-1], but natives may
     * assign to argv[-1]. Also, obj_eval can trigger a special case
     * where two stack frames have the same argv. If one of the frames fills
     * in both argv[-1] and thisv, the other frame's thisv is left null.
     */
    js::Value           thisv;          /* "this" pointer if in method */

    uintN               argc;           /* actual argument count */
    js::Value           *argv;          /* base of argument stack slots */
    js::Value           rval;           /* function return value */
=======
    uintN               argc;           /* actual argument count */
    js::Value           *argv;          /* base of argument stack slots */
>>>>>>> fb1d133a
    void                *annotation;    /* used by Java security */
    js::Value           rval;           /* function return value */

    /* Maintained by StackSpace operations */
    JSStackFrame        *down;          /* previous frame, part of
                                           stack layout invariant */
    jsbytecode          *savedPC;       /* only valid if cx->fp != this */
#ifdef DEBUG
    static jsbytecode *const sInvalidPC;
#endif

#if defined(JS_CPU_X86) || defined(JS_CPU_ARM)
    void                *ncode;         /* jit return pc */
    /* Guh. Align. */
    void                *align_[3];
#endif

    /*
     * We can't determine in advance which local variables can live on
     * the stack and be freed when their dynamic scope ends, and which
     * will be closed over and need to live in the heap.  So we place
     * variables on the stack initially, note when they are closed
     * over, and copy those that are out to the heap when we leave
     * their dynamic scope.
     *
     * The bytecode compiler produces a tree of block objects
     * accompanying each JSScript representing those lexical blocks in
     * the script that have let-bound variables associated with them.
     * These block objects are never modified, and never become part
     * of any function's scope chain.  Their parent slots point to the
     * innermost block that encloses them, or are NULL in the
     * outermost blocks within a function or in eval or global code.
     *
     * When we are in the static scope of such a block, blockChain
     * points to its compiler-allocated block object; otherwise, it is
     * NULL.
     *
     * scopeChain is the current scope chain, including 'call' and
     * 'block' objects for those function calls and lexical blocks
     * whose static scope we are currently executing in, and 'with'
     * objects for with statements; the chain is typically terminated
     * by a global object.  However, as an optimization, the young end
     * of the chain omits block objects we have not yet cloned.  To
     * create a closure, we clone the missing blocks from blockChain
     * (which is always current), place them at the head of
     * scopeChain, and use that for the closure's scope chain.  If we
     * never close over a lexical block, we never place a mutable
     * clone of it on scopeChain.
     *
     * This lazy cloning is implemented in js_GetScopeChain, which is
     * also used in some other cases --- entering 'with' blocks, for
     * example.
     */
    JSObject        *scopeChain;
    JSObject        *blockChain;

    uint32          flags;          /* frame flags -- see below */

    /* Members only needed for inline calls. */
    void            *hookData;      /* debugger call hook data */
    JSVersion       callerVersion;  /* dynamic version of calling script */

    void putActivationObjects(JSContext *cx) {
        /*
         * The order of calls here is important as js_PutCallObject needs to
         * access argsobj.
         */
        if (callobj) {
            js_PutCallObject(cx, this);
            JS_ASSERT(!argsobj);
        } else if (argsobj) {
            js_PutArgsObject(cx, this);
        }
    }

    /* Get the frame's current bytecode, assuming |this| is in |cx|. */
    jsbytecode *pc(JSContext *cx) const;

    js::Value *argEnd() const {
        return (js::Value *)this;
    }

    js::Value *slots() const {
        return (js::Value *)(this + 1);
    }

    js::Value *base() const {
        return slots() + script->nfixed;
    }

    const js::Value &calleeValue() {
        JS_ASSERT(argv);
        return argv[-2];
    }

    JSObject *callee() {
        return argv ? &argv[-2].toObject() : NULL;
    }

    /*
     * Get the object associated with the Execution Context's
     * VariableEnvironment (ES5 10.3). The given CallStack must contain this
     * stack frame.
     */
    JSObject *varobj(js::CallStack *cs) const;

    /* Short for: varobj(cx->activeCallStack()). */
    JSObject *varobj(JSContext *cx) const;

    inline JSObject *getThisObject(JSContext *cx);

    bool isGenerator() const { return !!(flags & JSFRAME_GENERATOR); }
    bool isFloatingGenerator() const {
        JS_ASSERT_IF(flags & JSFRAME_FLOATING_GENERATOR, isGenerator());
        return !!(flags & JSFRAME_FLOATING_GENERATOR);
    }

    bool isDummyFrame() const { return !script && !fun; }

  private:
    JSObject *computeThisObject(JSContext *cx);
};

namespace js {

JS_STATIC_ASSERT(sizeof(JSStackFrame) % sizeof(Value) == 0);
static const size_t VALUES_PER_STACK_FRAME = sizeof(JSStackFrame) / sizeof(Value);

JS_STATIC_ASSERT(offsetof(JSStackFrame, rval) % sizeof(Value) == 0);
JS_STATIC_ASSERT(offsetof(JSStackFrame, thisv) % sizeof(Value) == 0);

} /* namespace js */

static JS_INLINE uintN
GlobalVarCount(JSStackFrame *fp)
{
    JS_ASSERT(!fp->fun);
    return fp->script->nfixed;
}

/*
 * Refresh and return fp->scopeChain.  It may be stale if block scopes are
 * active but not yet reflected by objects in the scope chain.  If a block
 * scope contains a with, eval, XML filtering predicate, or similar such
 * dynamically scoped construct, then compile-time block scope at fp->blocks
 * must reflect at runtime.
 */
extern JSObject *
js_GetScopeChain(JSContext *cx, JSStackFrame *fp);

/*
 * Given a context and a vector of [callee, this, args...] for a function that
 * was specified with a JSFUN_THISP_PRIMITIVE flag, get the primitive value of
 * |this| into *thisvp. In doing so, if |this| is an object, insist it is an
 * instance of clasp and extract its private slot value to return via *thisvp.
 *
 * NB: this function loads and uses *vp before storing *thisvp, so the two may
 * alias the same Value.
 */
extern JSBool
js_GetPrimitiveThis(JSContext *cx, js::Value *vp, js::Class *clasp,
                    const js::Value **vpp);

namespace js {

/*
 * For a call with arguments argv including argv[-1] (nominal |this|) and
 * argv[-2] (callee) replace null |this| with callee's parent and replace
 * primitive values with the equivalent wrapper objects. argv[-1] must
 * not be JSVAL_VOID or an activation object.
 */
<<<<<<< HEAD
extern bool
=======
extern JSObject *
>>>>>>> fb1d133a
ComputeThisFromArgv(JSContext *cx, js::Value *argv);

JS_ALWAYS_INLINE JSObject *
ComputeThisFromVp(JSContext *cx, js::Value *vp)
{
<<<<<<< HEAD
    extern bool ComputeThisFromArgv(JSContext *, js::Value *);
    return ComputeThisFromArgv(cx, vp + 2) ? &vp[1].toObject() : NULL;
}

JS_ALWAYS_INLINE bool
ComputeThisFromVpInPlace(JSContext *cx, js::Value *vp)
{
    extern bool ComputeThisFromArgv(JSContext *, js::Value *);
=======
>>>>>>> fb1d133a
    return ComputeThisFromArgv(cx, vp + 2);
}

JS_ALWAYS_INLINE bool
PrimitiveThisTest(JSFunction *fun, const Value &v)
{
    uint16 flags = fun->flags;
    return (v.isString() && !!(flags & JSFUN_THISP_STRING)) ||
           (v.isNumber() && !!(flags & JSFUN_THISP_NUMBER)) ||
           (v.isBoolean() && !!(flags & JSFUN_THISP_BOOLEAN));
}

/*
 * The js::InvokeArgumentsGuard passed to js_Invoke must come from an
 * immediately-enclosing successful call to js::StackSpace::pushInvokeArgs,
 * i.e., there must have been no un-popped pushes to cx->stack(). Furthermore,
 * |args.getvp()[0]| should be the callee, |args.getvp()[1]| should be |this|,
 * and the range [args.getvp() + 2, args.getvp() + 2 + args.getArgc()) should
 * be initialized actual arguments.
 */
extern JS_REQUIRES_STACK bool
Invoke(JSContext *cx, const InvokeArgsGuard &args, uintN flags);

extern JS_REQUIRES_STACK JS_FRIEND_API(bool)
InvokeFriendAPI(JSContext *cx, const InvokeArgsGuard &args, uintN flags);

/*
 * Consolidated js_Invoke flags simply rename certain JSFRAME_* flags, so that
 * we can share bits stored in JSStackFrame.flags and passed to:
 *
 *   js_Invoke
 *   js_InternalInvoke
 *   js_ValueToFunction
 *   js_ValueToFunctionObject
 *   js_ValueToCallableObject
 *   js_ReportIsNotFunction
 *
 * See jsfun.h for the latter four and flag renaming macros.
 */
#define JSINVOKE_CONSTRUCT      JSFRAME_CONSTRUCTING

/*
 * Mask to isolate construct and iterator flags for use with jsfun.h functions.
 */
#define JSINVOKE_FUNFLAGS       JSINVOKE_CONSTRUCT

/*
 * "Internal" calls may come from C or C++ code using a JSContext on which no
 * JS is running (!cx->fp), so they may need to push a dummy JSStackFrame.
 */
extern JSBool
InternalInvoke(JSContext *cx, const Value &thisv, const Value &fval, uintN flags,
               uintN argc, Value *argv, Value *rval);
<<<<<<< HEAD

static JS_ALWAYS_INLINE bool
InternalCall(JSContext *cx, JSObject *obj, const Value &fval,
             uintN argc, Value *argv, Value *rval)
{
    return InternalInvoke(cx, ObjectOrNullValue(obj), fval, 0, argc, argv, rval);
}

static JS_ALWAYS_INLINE bool
InternalConstruct(JSContext *cx, JSObject *obj, const Value &fval,
                  uintN argc, Value *argv, Value *rval)
{
    return InternalInvoke(cx, ObjectOrNullValue(obj), fval, JSINVOKE_CONSTRUCT, argc, argv, rval);
}

extern bool
InternalGetOrSet(JSContext *cx, JSObject *obj, jsid id, const Value &fval,
                 JSAccessMode mode, uintN argc, Value *argv, Value *rval);

extern JS_FORCES_STACK bool
Execute(JSContext *cx, JSObject *chain, JSScript *script,
        JSStackFrame *down, uintN flags, Value *result);

extern JS_REQUIRES_STACK bool
InvokeConstructor(JSContext *cx, const InvokeArgsGuard &args);

extern JS_REQUIRES_STACK bool
Interpret(JSContext *cx);

extern JS_REQUIRES_STACK bool
RunScript(JSContext *cx, JSScript *script, JSFunction *fun, JSObject *scopeChain);
=======

static JS_ALWAYS_INLINE bool
InternalCall(JSContext *cx, JSObject *obj, const Value &fval,
             uintN argc, Value *argv, Value *rval)
{
    return InternalInvoke(cx, ObjectOrNullValue(obj), fval, 0, argc, argv, rval);
}

static JS_ALWAYS_INLINE bool
InternalConstruct(JSContext *cx, JSObject *obj, const Value &fval,
                  uintN argc, Value *argv, Value *rval)
{
    return InternalInvoke(cx, ObjectOrNullValue(obj), fval, JSINVOKE_CONSTRUCT, argc, argv, rval);
}

extern bool
InternalGetOrSet(JSContext *cx, JSObject *obj, jsid id, const Value &fval,
                 JSAccessMode mode, uintN argc, Value *argv, Value *rval);

extern JS_FORCES_STACK bool
Execute(JSContext *cx, JSObject *chain, JSScript *script,
        JSStackFrame *down, uintN flags, Value *result);

extern JS_REQUIRES_STACK bool
InvokeConstructor(JSContext *cx, const InvokeArgsGuard &args);

extern JS_REQUIRES_STACK bool
Interpret(JSContext *cx);
>>>>>>> fb1d133a

#define JSPROP_INITIALIZER 0x100   /* NB: Not a valid property attribute. */

extern bool
CheckRedeclaration(JSContext *cx, JSObject *obj, jsid id, uintN attrs,
                   JSObject **objp, JSProperty **propp);

extern bool
StrictlyEqual(JSContext *cx, const Value &lval, const Value &rval);

/* === except that NaN is the same as NaN and -0 is not the same as +0. */
extern bool
SameValue(const Value &v1, const Value &v2, JSContext *cx);

extern JSType
TypeOfValue(JSContext *cx, const Value &v);

inline bool
InstanceOf(JSContext *cx, JSObject *obj, Class *clasp, Value *argv)
{
    if (obj && obj->getClass() == clasp)
        return true;
    extern bool InstanceOfSlow(JSContext *, JSObject *, Class *, Value *);
    return InstanceOfSlow(cx, obj, clasp, argv);
}

inline void *
GetInstancePrivate(JSContext *cx, JSObject *obj, Class *clasp, Value *argv)
{
    if (!InstanceOf(cx, obj, clasp, argv))
        return NULL;
    return obj->getPrivate();
}

extern bool
ValueToId(JSContext *cx, const Value &v, jsid *idp);
<<<<<<< HEAD
=======

} /* namespace js */
>>>>>>> fb1d133a

/*
 * @param closureLevel      The static level of the closure that the cookie
 *                          pertains to.
 * @param cookie            Level amount is a "skip" (delta) value from the
 *                          closure level.
 * @return  The value of the upvar.
 */
extern const js::Value &
<<<<<<< HEAD
GetUpvar(JSContext *cx, uint16 closureLevel, js::UpvarCookie cookie);

} /* namespace js */
=======
js_GetUpvar(JSContext *cx, uintN level, js::UpvarCookie cookie);
>>>>>>> fb1d133a

/*
 * JS_LONE_INTERPRET indicates that the compiler should see just the code for
 * the js_Interpret function when compiling jsinterp.cpp. The rest of the code
 * from the file should be visible only when compiling jsinvoke.cpp. It allows
 * platform builds to optimize selectively js_Interpret when the granularity
 * of the optimizations with the given compiler is a compilation unit.
 *
 * JS_STATIC_INTERPRET is the modifier for functions defined in jsinterp.cpp
 * that only js_Interpret calls. When JS_LONE_INTERPRET is true all such
 * functions are declared below.
 */
#ifndef JS_LONE_INTERPRET
# ifdef _MSC_VER
#  define JS_LONE_INTERPRET 0
# else
#  define JS_LONE_INTERPRET 1
# endif
#endif

#define JS_MAX_INLINE_CALL_COUNT 3000

#if !JS_LONE_INTERPRET
# define JS_STATIC_INTERPRET    static
#else
# define JS_STATIC_INTERPRET

extern JS_REQUIRES_STACK JSBool
js_EnterWith(JSContext *cx, jsint stackIndex);

extern JS_REQUIRES_STACK void
js_LeaveWith(JSContext *cx);

<<<<<<< HEAD
=======
extern JS_REQUIRES_STACK js::Class *
js_IsActiveWithOrBlock(JSContext *cx, JSObject *obj, int stackDepth);

/*
 * Unwind block and scope chains to match the given depth. The function sets
 * fp->sp on return to stackDepth.
 */
extern JS_REQUIRES_STACK JSBool
js_UnwindScope(JSContext *cx, jsint stackDepth, JSBool normalUnwind);

extern JSBool
js_OnUnknownMethod(JSContext *cx, js::Value *vp);

>>>>>>> fb1d133a
/*
 * Find the results of incrementing or decrementing *vp. For pre-increments,
 * both *vp and *vp2 will contain the result on return. For post-increments,
 * vp will contain the original value converted to a number and vp2 will get
 * the result. Both vp and vp2 must be roots.
 */
extern JSBool
js_DoIncDec(JSContext *cx, const JSCodeSpec *cs, js::Value *vp, js::Value *vp2);

/*
 * Opcode tracing helper. When len is not 0, cx->fp->regs->pc[-len] gives the
 * previous opcode.
 */
extern JS_REQUIRES_STACK void
js_TraceOpcode(JSContext *cx);

/*
 * JS_OPMETER helper functions.
 */
extern void
js_MeterOpcodePair(JSOp op1, JSOp op2);

extern void
js_MeterSlotOpcode(JSOp op, uint32 slot);

#endif /* JS_LONE_INTERPRET */

<<<<<<< HEAD
extern JS_REQUIRES_STACK js::Class *
js_IsActiveWithOrBlock(JSContext *cx, JSObject *obj, int stackDepth);

/*
 * Unwind block and scope chains to match the given depth. The function sets
 * fp->sp on return to stackDepth.
 */
extern JS_REQUIRES_STACK JSBool
js_UnwindScope(JSContext *cx, jsint stackDepth, JSBool normalUnwind);

extern JSBool
js_OnUnknownMethod(JSContext *cx, js::Value *vp);

inline JSObject *
JSStackFrame::getThisObject(JSContext *cx)
{
    return thisv.isPrimitive() ? computeThisObject(cx) : &thisv.toObject();
=======
inline JSObject *
JSStackFrame::getThisObject(JSContext *cx)
{
    if (flags & JSFRAME_COMPUTED_THIS)
        return &thisv.toObject();
    if (!js::ComputeThisFromArgv(cx, argv))
        return NULL;
    thisv = argv[-1];
    flags |= JSFRAME_COMPUTED_THIS;
    return &thisv.toObject();
>>>>>>> fb1d133a
}

#endif /* jsinterp_h___ */<|MERGE_RESOLUTION|>--- conflicted
+++ resolved
@@ -53,10 +53,6 @@
 typedef struct JSFrameRegs {
     js::Value       *sp;            /* stack pointer */
     jsbytecode      *pc;            /* program counter */
-<<<<<<< HEAD
-=======
-    js::Value       *sp;            /* stack pointer */
->>>>>>> fb1d133a
 } JSFrameRegs;
 
 /* JS stack frame flags. */
@@ -88,9 +84,7 @@
     JSObject            *callobj;       /* lazily created Call object */
     JSObject            *argsobj;       /* lazily created arguments object */
     JSScript            *script;        /* script being interpreted */
-    js::Value           thisv;          /* "this" pointer if in method */
     JSFunction          *fun;           /* function being called or null */
-<<<<<<< HEAD
 
     /*
      * The value of |this| in this stack frame, or JSVAL_NULL if |this|
@@ -110,12 +104,7 @@
     uintN               argc;           /* actual argument count */
     js::Value           *argv;          /* base of argument stack slots */
     js::Value           rval;           /* function return value */
-=======
-    uintN               argc;           /* actual argument count */
-    js::Value           *argv;          /* base of argument stack slots */
->>>>>>> fb1d133a
     void                *annotation;    /* used by Java security */
-    js::Value           rval;           /* function return value */
 
     /* Maintained by StackSpace operations */
     JSStackFrame        *down;          /* previous frame, part of
@@ -285,17 +274,12 @@
  * primitive values with the equivalent wrapper objects. argv[-1] must
  * not be JSVAL_VOID or an activation object.
  */
-<<<<<<< HEAD
 extern bool
-=======
-extern JSObject *
->>>>>>> fb1d133a
 ComputeThisFromArgv(JSContext *cx, js::Value *argv);
 
 JS_ALWAYS_INLINE JSObject *
 ComputeThisFromVp(JSContext *cx, js::Value *vp)
 {
-<<<<<<< HEAD
     extern bool ComputeThisFromArgv(JSContext *, js::Value *);
     return ComputeThisFromArgv(cx, vp + 2) ? &vp[1].toObject() : NULL;
 }
@@ -304,8 +288,6 @@
 ComputeThisFromVpInPlace(JSContext *cx, js::Value *vp)
 {
     extern bool ComputeThisFromArgv(JSContext *, js::Value *);
-=======
->>>>>>> fb1d133a
     return ComputeThisFromArgv(cx, vp + 2);
 }
 
@@ -359,7 +341,6 @@
 extern JSBool
 InternalInvoke(JSContext *cx, const Value &thisv, const Value &fval, uintN flags,
                uintN argc, Value *argv, Value *rval);
-<<<<<<< HEAD
 
 static JS_ALWAYS_INLINE bool
 InternalCall(JSContext *cx, JSObject *obj, const Value &fval,
@@ -391,36 +372,6 @@
 
 extern JS_REQUIRES_STACK bool
 RunScript(JSContext *cx, JSScript *script, JSFunction *fun, JSObject *scopeChain);
-=======
-
-static JS_ALWAYS_INLINE bool
-InternalCall(JSContext *cx, JSObject *obj, const Value &fval,
-             uintN argc, Value *argv, Value *rval)
-{
-    return InternalInvoke(cx, ObjectOrNullValue(obj), fval, 0, argc, argv, rval);
-}
-
-static JS_ALWAYS_INLINE bool
-InternalConstruct(JSContext *cx, JSObject *obj, const Value &fval,
-                  uintN argc, Value *argv, Value *rval)
-{
-    return InternalInvoke(cx, ObjectOrNullValue(obj), fval, JSINVOKE_CONSTRUCT, argc, argv, rval);
-}
-
-extern bool
-InternalGetOrSet(JSContext *cx, JSObject *obj, jsid id, const Value &fval,
-                 JSAccessMode mode, uintN argc, Value *argv, Value *rval);
-
-extern JS_FORCES_STACK bool
-Execute(JSContext *cx, JSObject *chain, JSScript *script,
-        JSStackFrame *down, uintN flags, Value *result);
-
-extern JS_REQUIRES_STACK bool
-InvokeConstructor(JSContext *cx, const InvokeArgsGuard &args);
-
-extern JS_REQUIRES_STACK bool
-Interpret(JSContext *cx);
->>>>>>> fb1d133a
 
 #define JSPROP_INITIALIZER 0x100   /* NB: Not a valid property attribute. */
 
@@ -457,11 +408,6 @@
 
 extern bool
 ValueToId(JSContext *cx, const Value &v, jsid *idp);
-<<<<<<< HEAD
-=======
-
-} /* namespace js */
->>>>>>> fb1d133a
 
 /*
  * @param closureLevel      The static level of the closure that the cookie
@@ -471,13 +417,9 @@
  * @return  The value of the upvar.
  */
 extern const js::Value &
-<<<<<<< HEAD
 GetUpvar(JSContext *cx, uint16 closureLevel, js::UpvarCookie cookie);
 
 } /* namespace js */
-=======
-js_GetUpvar(JSContext *cx, uintN level, js::UpvarCookie cookie);
->>>>>>> fb1d133a
 
 /*
  * JS_LONE_INTERPRET indicates that the compiler should see just the code for
@@ -511,22 +453,6 @@
 extern JS_REQUIRES_STACK void
 js_LeaveWith(JSContext *cx);
 
-<<<<<<< HEAD
-=======
-extern JS_REQUIRES_STACK js::Class *
-js_IsActiveWithOrBlock(JSContext *cx, JSObject *obj, int stackDepth);
-
-/*
- * Unwind block and scope chains to match the given depth. The function sets
- * fp->sp on return to stackDepth.
- */
-extern JS_REQUIRES_STACK JSBool
-js_UnwindScope(JSContext *cx, jsint stackDepth, JSBool normalUnwind);
-
-extern JSBool
-js_OnUnknownMethod(JSContext *cx, js::Value *vp);
-
->>>>>>> fb1d133a
 /*
  * Find the results of incrementing or decrementing *vp. For pre-increments,
  * both *vp and *vp2 will contain the result on return. For post-increments,
@@ -554,36 +480,23 @@
 
 #endif /* JS_LONE_INTERPRET */
 
-<<<<<<< HEAD
+/*
+ * Unwind block and scope chains to match the given depth. The function sets
+ * fp->sp on return to stackDepth.
+ */
+extern JS_REQUIRES_STACK JSBool
+js_UnwindScope(JSContext *cx, jsint stackDepth, JSBool normalUnwind);
+
+extern JSBool
+js_OnUnknownMethod(JSContext *cx, js::Value *vp);
+
 extern JS_REQUIRES_STACK js::Class *
 js_IsActiveWithOrBlock(JSContext *cx, JSObject *obj, int stackDepth);
 
-/*
- * Unwind block and scope chains to match the given depth. The function sets
- * fp->sp on return to stackDepth.
- */
-extern JS_REQUIRES_STACK JSBool
-js_UnwindScope(JSContext *cx, jsint stackDepth, JSBool normalUnwind);
-
-extern JSBool
-js_OnUnknownMethod(JSContext *cx, js::Value *vp);
-
 inline JSObject *
 JSStackFrame::getThisObject(JSContext *cx)
 {
     return thisv.isPrimitive() ? computeThisObject(cx) : &thisv.toObject();
-=======
-inline JSObject *
-JSStackFrame::getThisObject(JSContext *cx)
-{
-    if (flags & JSFRAME_COMPUTED_THIS)
-        return &thisv.toObject();
-    if (!js::ComputeThisFromArgv(cx, argv))
-        return NULL;
-    thisv = argv[-1];
-    flags |= JSFRAME_COMPUTED_THIS;
-    return &thisv.toObject();
->>>>>>> fb1d133a
 }
 
 #endif /* jsinterp_h___ */