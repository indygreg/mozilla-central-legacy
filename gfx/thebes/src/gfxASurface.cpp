/* -*- Mode: C++; tab-width: 20; indent-tabs-mode: nil; c-basic-offset: 4 -*-
 * ***** BEGIN LICENSE BLOCK *****
 * Version: MPL 1.1/GPL 2.0/LGPL 2.1
 *
 * The contents of this file are subject to the Mozilla Public License Version
 * 1.1 (the "License"); you may not use this file except in compliance with
 * the License. You may obtain a copy of the License at
 * http://www.mozilla.org/MPL/
 *
 * Software distributed under the License is distributed on an "AS IS" basis,
 * WITHOUT WARRANTY OF ANY KIND, either express or implied. See the License
 * for the specific language governing rights and limitations under the
 * License.
 *
 * The Original Code is Mozilla Foundation code.
 *
 * The Initial Developer of the Original Code is Mozilla Foundation.
 * Portions created by the Initial Developer are Copyright (C) 2006
 * the Initial Developer. All Rights Reserved.
 *
 * Contributor(s):
 *   Stuart Parmenter <stuart@mozilla.com>
 *   Vladimir Vukicevic <vladimir@pobox.com>
 *
 * Alternatively, the contents of this file may be used under the terms of
 * either the GNU General Public License Version 2 or later (the "GPL"), or
 * the GNU Lesser General Public License Version 2.1 or later (the "LGPL"),
 * in which case the provisions of the GPL or the LGPL are applicable instead
 * of those above. If you wish to allow use of your version of this file only
 * under the terms of either the GPL or the LGPL, and not to allow others to
 * use your version of this file under the terms of the MPL, indicate your
 * decision by deleting the provisions above and replace them with the notice
 * and other provisions required by the GPL or the LGPL. If you do not delete
 * the provisions above, a recipient may use your version of this file under
 * the terms of any one of the MPL, the GPL or the LGPL.
 *
 * ***** END LICENSE BLOCK ***** */

#include "gfxASurface.h"

#include "gfxImageSurface.h"

#include "cairo.h"

#ifdef CAIRO_HAS_WIN32_SURFACE
#include "gfxWindowsSurface.h"
#endif

#ifdef CAIRO_HAS_XLIB_SURFACE
#include "gfxXlibSurface.h"
#endif

#ifdef CAIRO_HAS_QUARTZ_SURFACE
#include "gfxQuartzSurface.h"
#include "gfxQuartzImageSurface.h"
#endif

<<<<<<< HEAD
#ifdef CAIRO_HAS_QPAINTER_SURFACE
#include "gfxQPainterSurface.h"
=======
#ifdef CAIRO_HAS_DIRECTFB_SURFACE
#include "gfxDirectFBSurface.h"
>>>>>>> 75234598
#endif

#include <stdio.h>
#include <limits.h>

static cairo_user_data_key_t gfxasurface_pointer_key;

// Surfaces use refcounting that's tied to the cairo surface refcnt, to avoid
// refcount mismatch issues.
nsrefcnt
gfxASurface::AddRef(void)
{
    if (mSurfaceValid) {
        if (mFloatingRefs) {
            // eat a floating ref
            mFloatingRefs--;
        } else {
            cairo_surface_reference(mSurface);
        }

        return (nsrefcnt) cairo_surface_get_reference_count(mSurface);
    } else {
        // the surface isn't valid, but we still need to refcount
        // the gfxASurface
        return ++mFloatingRefs;
    }
}

nsrefcnt
gfxASurface::Release(void)
{
    if (mSurfaceValid) {
        NS_ASSERTION(mFloatingRefs == 0, "gfxASurface::Release with floating refs still hanging around!");

        // Note that there is a destructor set on user data for mSurface,
        // which will delete this gfxASurface wrapper when the surface's refcount goes
        // out of scope.
        nsrefcnt refcnt = (nsrefcnt) cairo_surface_get_reference_count(mSurface);
        cairo_surface_destroy(mSurface);

        // |this| may not be valid any more, don't use it!

        return --refcnt;
    } else {
        if (--mFloatingRefs == 0) {
            delete this;
            return 0;
        }

        return mFloatingRefs;
    }
}

void
gfxASurface::SurfaceDestroyFunc(void *data) {
    gfxASurface *surf = (gfxASurface*) data;
    // fprintf (stderr, "Deleting wrapper for %p (wrapper: %p)\n", surf->mSurface, data);
    delete surf;
}

gfxASurface*
gfxASurface::GetSurfaceWrapper(cairo_surface_t *csurf)
{
    return (gfxASurface*) cairo_surface_get_user_data(csurf, &gfxasurface_pointer_key);
}

void
gfxASurface::SetSurfaceWrapper(cairo_surface_t *csurf, gfxASurface *asurf)
{
    cairo_surface_set_user_data(csurf, &gfxasurface_pointer_key, asurf, SurfaceDestroyFunc);
}

already_AddRefed<gfxASurface>
gfxASurface::Wrap (cairo_surface_t *csurf)
{
    gfxASurface *result;

    /* Do we already have a wrapper for this surface? */
    result = GetSurfaceWrapper(csurf);
    if (result) {
        // fprintf(stderr, "Existing wrapper for %p -> %p\n", csurf, result);
        NS_ADDREF(result);
        return result;
    }

    /* No wrapper; figure out the surface type and create it */
    cairo_surface_type_t stype = cairo_surface_get_type(csurf);

    if (stype == CAIRO_SURFACE_TYPE_IMAGE) {
        result = new gfxImageSurface(csurf);
    }
#ifdef CAIRO_HAS_WIN32_SURFACE
    else if (stype == CAIRO_SURFACE_TYPE_WIN32 ||
             stype == CAIRO_SURFACE_TYPE_WIN32_PRINTING) {
        result = new gfxWindowsSurface(csurf);
    }
#endif
#ifdef CAIRO_HAS_XLIB_SURFACE
    else if (stype == CAIRO_SURFACE_TYPE_XLIB) {
        result = new gfxXlibSurface(csurf);
    }
#endif
#ifdef CAIRO_HAS_QUARTZ_SURFACE
    else if (stype == CAIRO_SURFACE_TYPE_QUARTZ) {
        result = new gfxQuartzSurface(csurf);
    }
    else if (stype == CAIRO_SURFACE_TYPE_QUARTZ_IMAGE) {
        result = new gfxQuartzImageSurface(csurf);
    }
#endif
<<<<<<< HEAD
#ifdef CAIRO_HAS_QPAINTER_SURFACE
    else if (stype == CAIRO_SURFACE_TYPE_QPAINTER) {
        result = new gfxQPainterSurface(csurf);
=======
#ifdef CAIRO_HAS_DIRECTFB_SURFACE
    else if (stype == CAIRO_SURFACE_TYPE_DIRECTFB) {
        result = new gfxDirectFBSurface(csurf);
>>>>>>> 75234598
    }
#endif
    else {
        result = new gfxUnknownSurface(csurf);
    }

    // fprintf(stderr, "New wrapper for %p -> %p\n", csurf, result);

    NS_ADDREF(result);
    return result;
}

void
gfxASurface::Init(cairo_surface_t* surface, PRBool existingSurface)
{
    if (cairo_surface_status(surface)) {
        // the surface has an error on it
        mSurfaceValid = PR_FALSE;
        cairo_surface_destroy(surface);
        return;
    }

    SetSurfaceWrapper(surface, this);

    mSurface = surface;
    mSurfaceValid = PR_TRUE;

    if (existingSurface) {
        mFloatingRefs = 0;
    } else {
        mFloatingRefs = 1;
    }
}

gfxASurface::gfxSurfaceType
gfxASurface::GetType() const
{
    if (!mSurfaceValid)
        return (gfxSurfaceType)-1;

    return (gfxSurfaceType)cairo_surface_get_type(mSurface);
}

gfxASurface::gfxContentType
gfxASurface::GetContentType() const
{
    if (!mSurfaceValid)
        return (gfxContentType)-1;

    return (gfxContentType)cairo_surface_get_content(mSurface);
}

void
gfxASurface::SetDeviceOffset(const gfxPoint& offset)
{
    cairo_surface_set_device_offset(mSurface,
                                    offset.x, offset.y);
}

gfxPoint
gfxASurface::GetDeviceOffset() const
{
    gfxPoint pt;
    cairo_surface_get_device_offset(mSurface, &pt.x, &pt.y);
    return pt;
}

void
gfxASurface::Flush()
{
    cairo_surface_flush(mSurface);
}

void
gfxASurface::MarkDirty()
{
    cairo_surface_mark_dirty(mSurface);
}

void
gfxASurface::MarkDirty(const gfxRect& r)
{
    cairo_surface_mark_dirty_rectangle(mSurface,
                                       (int) r.pos.x, (int) r.pos.y,
                                       (int) r.size.width, (int) r.size.height);
}

void
gfxASurface::SetData(const cairo_user_data_key_t *key,
                     void *user_data,
                     thebes_destroy_func_t destroy)
{
    cairo_surface_set_user_data(mSurface, key, user_data, destroy);
}

void *
gfxASurface::GetData(const cairo_user_data_key_t *key)
{
    return cairo_surface_get_user_data(mSurface, key);
}

void
gfxASurface::Finish()
{
    cairo_surface_finish(mSurface);
}

int
gfxASurface::CairoStatus()
{
    if (!mSurfaceValid)
        return -1;

    return cairo_surface_status(mSurface);
}

/* static */
PRBool
gfxASurface::CheckSurfaceSize(const gfxIntSize& sz, PRInt32 limit)
{
    if (sz.width < 0 || sz.height < 0) {
        NS_WARNING("Surface width or height < 0!");
        return PR_FALSE;
    }

#if defined(XP_MACOSX)
    // CoreGraphics is limited to images < 32K in *height*, so clamp all surfaces on the Mac to that height
    if (sz.height > SHRT_MAX) {
        NS_WARNING("Surface size too large (would overflow)!");
        return PR_FALSE;
    }
#endif

    // check to make sure we don't overflow a 32-bit
    PRInt32 tmp = sz.width * sz.height;
    if (tmp && tmp / sz.height != sz.width) {
        NS_WARNING("Surface size too large (would overflow)!");
        return PR_FALSE;
    }

    // always assume 4-byte stride
    tmp = tmp * 4;
    if (tmp && tmp / 4 != sz.width * sz.height) {
        NS_WARNING("Surface size too large (would overflow)!");
        return PR_FALSE;
    }

    // reject images with sides bigger than limit
    if (limit &&
        (sz.width > limit || sz.height > limit))
        return PR_FALSE;

    return PR_TRUE;
}

nsresult
gfxASurface::BeginPrinting(const nsAString& aTitle, const nsAString& aPrintToFileName)
{
    return NS_OK;
}

nsresult
gfxASurface::EndPrinting()
{
    return NS_OK;
}

nsresult
gfxASurface::AbortPrinting()
{
    return NS_OK;
}

nsresult
gfxASurface::BeginPage()
{
    return NS_OK;
}

nsresult
gfxASurface::EndPage()
{
    return NS_OK;
}

gfxASurface::gfxContentType
gfxASurface::ContentFromFormat(gfxImageFormat format)
{
    switch (format) {
        case ImageFormatARGB32:
            return CONTENT_COLOR_ALPHA;
        case ImageFormatRGB24:
            return CONTENT_COLOR;
        case ImageFormatA8:
        case ImageFormatA1:
            return CONTENT_ALPHA;

        case ImageFormatUnknown:
        default:
            return CONTENT_COLOR;
    }
}<|MERGE_RESOLUTION|>--- conflicted
+++ resolved
@@ -55,13 +55,12 @@
 #include "gfxQuartzImageSurface.h"
 #endif
 
-<<<<<<< HEAD
+#ifdef CAIRO_HAS_DIRECTFB_SURFACE
+#include "gfxDirectFBSurface.h"
+#endif
+
 #ifdef CAIRO_HAS_QPAINTER_SURFACE
 #include "gfxQPainterSurface.h"
-=======
-#ifdef CAIRO_HAS_DIRECTFB_SURFACE
-#include "gfxDirectFBSurface.h"
->>>>>>> 75234598
 #endif
 
 #include <stdio.h>
@@ -172,15 +171,14 @@
         result = new gfxQuartzImageSurface(csurf);
     }
 #endif
-<<<<<<< HEAD
+#ifdef CAIRO_HAS_DIRECTFB_SURFACE
+    else if (stype == CAIRO_SURFACE_TYPE_DIRECTFB) {
+        result = new gfxDirectFBSurface(csurf);
+    }
+#endif
 #ifdef CAIRO_HAS_QPAINTER_SURFACE
     else if (stype == CAIRO_SURFACE_TYPE_QPAINTER) {
         result = new gfxQPainterSurface(csurf);
-=======
-#ifdef CAIRO_HAS_DIRECTFB_SURFACE
-    else if (stype == CAIRO_SURFACE_TYPE_DIRECTFB) {
-        result = new gfxDirectFBSurface(csurf);
->>>>>>> 75234598
     }
 #endif
     else {
