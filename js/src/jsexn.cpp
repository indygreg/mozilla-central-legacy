/* -*- Mode: C++; tab-width: 8; indent-tabs-mode: nil; c-basic-offset: 4 -*-
 * vim: set ts=8 sw=4 et tw=78:
 *
 * ***** BEGIN LICENSE BLOCK *****
 * Version: MPL 1.1/GPL 2.0/LGPL 2.1
 *
 * The contents of this file are subject to the Mozilla Public License Version
 * 1.1 (the "License"); you may not use this file except in compliance with
 * the License. You may obtain a copy of the License at
 * http://www.mozilla.org/MPL/
 *
 * Software distributed under the License is distributed on an "AS IS" basis,
 * WITHOUT WARRANTY OF ANY KIND, either express or implied. See the License
 * for the specific language governing rights and limitations under the
 * License.
 *
 * The Original Code is Mozilla Communicator client code, released
 * March 31, 1998.
 *
 * The Initial Developer of the Original Code is
 * Netscape Communications Corporation.
 * Portions created by the Initial Developer are Copyright (C) 1998
 * the Initial Developer. All Rights Reserved.
 *
 * Contributor(s):
 *
 * Alternatively, the contents of this file may be used under the terms of
 * either of the GNU General Public License Version 2 or later (the "GPL"),
 * or the GNU Lesser General Public License Version 2.1 or later (the "LGPL"),
 * in which case the provisions of the GPL or the LGPL are applicable instead
 * of those above. If you wish to allow use of your version of this file only
 * under the terms of either the GPL or the LGPL, and not to allow others to
 * use your version of this file under the terms of the MPL, indicate your
 * decision by deleting the provisions above and replace them with the notice
 * and other provisions required by the GPL or the LGPL. If you do not delete
 * the provisions above, a recipient may use your version of this file under
 * the terms of any one of the MPL, the GPL or the LGPL.
 *
 * ***** END LICENSE BLOCK ***** */

/*
 * JS standard exception implementation.
 */
#include <stdlib.h>
#include <string.h>
#include "jstypes.h"
#include "jsstdint.h"
#include "jsbit.h"
#include "jsutil.h"
#include "jsprf.h"
#include "jsapi.h"
#include "jscntxt.h"
#include "jsversion.h"
#include "jsdbgapi.h"
#include "jsexn.h"
#include "jsfun.h"
#include "jsinterp.h"
#include "jsnum.h"
#include "jsobj.h"
#include "jsopcode.h"
#include "jsscope.h"
#include "jsscript.h"
#include "jsstaticcheck.h"
#include "jswrapper.h"

#include "jscntxtinlines.h"
#include "jsinferinlines.h"
#include "jsinterpinlines.h"
#include "jsobjinlines.h"

using namespace js;
using namespace js::gc;
using namespace js::types;

/* Forward declarations for js_ErrorClass's initializer. */
static JSBool
Exception(JSContext *cx, uintN argc, Value *vp);

static void
exn_trace(JSTracer *trc, JSObject *obj);

static void
exn_finalize(JSContext *cx, JSObject *obj);

static JSBool
exn_enumerate(JSContext *cx, JSObject *obj);

static JSBool
exn_resolve(JSContext *cx, JSObject *obj, jsid id, uintN flags,
            JSObject **objp);

Class js_ErrorClass = {
    js_Error_str,
    JSCLASS_HAS_PRIVATE | JSCLASS_NEW_RESOLVE | JSCLASS_MARK_IS_TRACE |
    JSCLASS_HAS_CACHED_PROTO(JSProto_Error),
    PropertyStub,   /* addProperty */
    PropertyStub,   /* delProperty */
    PropertyStub,   /* getProperty */
    PropertyStub,   /* setProperty */
    exn_enumerate,
    (JSResolveOp)exn_resolve,
    ConvertStub,
    exn_finalize,
    NULL,           /* reserved0   */
    NULL,           /* checkAccess */
    NULL,           /* call        */
    NULL,           /* construct   */
    NULL,           /* xdrObject   */
    NULL,           /* hasInstance */
    JS_CLASS_TRACE(exn_trace)
};

typedef struct JSStackTraceElem {
    JSString            *funName;
    size_t              argc;
    const char          *filename;
    uintN               ulineno;
} JSStackTraceElem;

typedef struct JSExnPrivate {
    /* A copy of the JSErrorReport originally generated. */
    JSErrorReport       *errorReport;
    JSString            *message;
    JSString            *filename;
    uintN               lineno;
    size_t              stackDepth;
    JSStackTraceElem    stackElems[1];
} JSExnPrivate;

static JSString *
StackTraceToString(JSContext *cx, JSExnPrivate *priv);

static JSErrorReport *
CopyErrorReport(JSContext *cx, JSErrorReport *report)
{
    /*
     * We use a single malloc block to make a deep copy of JSErrorReport with
     * the following layout:
     *   JSErrorReport
     *   array of copies of report->messageArgs
     *   jschar array with characters for all messageArgs
     *   jschar array with characters for ucmessage
     *   jschar array with characters for uclinebuf and uctokenptr
     *   char array with characters for linebuf and tokenptr
     *   char array with characters for filename
     * Such layout together with the properties enforced by the following
     * asserts does not need any extra alignment padding.
     */
    JS_STATIC_ASSERT(sizeof(JSErrorReport) % sizeof(const char *) == 0);
    JS_STATIC_ASSERT(sizeof(const char *) % sizeof(jschar) == 0);

    size_t filenameSize;
    size_t linebufSize;
    size_t uclinebufSize;
    size_t ucmessageSize;
    size_t i, argsArraySize, argsCopySize, argSize;
    size_t mallocSize;
    JSErrorReport *copy;
    uint8 *cursor;

#define JS_CHARS_SIZE(jschars) ((js_strlen(jschars) + 1) * sizeof(jschar))

    filenameSize = report->filename ? strlen(report->filename) + 1 : 0;
    linebufSize = report->linebuf ? strlen(report->linebuf) + 1 : 0;
    uclinebufSize = report->uclinebuf ? JS_CHARS_SIZE(report->uclinebuf) : 0;
    ucmessageSize = 0;
    argsArraySize = 0;
    argsCopySize = 0;
    if (report->ucmessage) {
        ucmessageSize = JS_CHARS_SIZE(report->ucmessage);
        if (report->messageArgs) {
            for (i = 0; report->messageArgs[i]; ++i)
                argsCopySize += JS_CHARS_SIZE(report->messageArgs[i]);

            /* Non-null messageArgs should have at least one non-null arg. */
            JS_ASSERT(i != 0);
            argsArraySize = (i + 1) * sizeof(const jschar *);
        }
    }

    /*
     * The mallocSize can not overflow since it represents the sum of the
     * sizes of already allocated objects.
     */
    mallocSize = sizeof(JSErrorReport) + argsArraySize + argsCopySize +
                 ucmessageSize + uclinebufSize + linebufSize + filenameSize;
    cursor = (uint8 *)cx->malloc(mallocSize);
    if (!cursor)
        return NULL;

    copy = (JSErrorReport *)cursor;
    memset(cursor, 0, sizeof(JSErrorReport));
    cursor += sizeof(JSErrorReport);

    if (argsArraySize != 0) {
        copy->messageArgs = (const jschar **)cursor;
        cursor += argsArraySize;
        for (i = 0; report->messageArgs[i]; ++i) {
            copy->messageArgs[i] = (const jschar *)cursor;
            argSize = JS_CHARS_SIZE(report->messageArgs[i]);
            memcpy(cursor, report->messageArgs[i], argSize);
            cursor += argSize;
        }
        copy->messageArgs[i] = NULL;
        JS_ASSERT(cursor == (uint8 *)copy->messageArgs[0] + argsCopySize);
    }

    if (report->ucmessage) {
        copy->ucmessage = (const jschar *)cursor;
        memcpy(cursor, report->ucmessage, ucmessageSize);
        cursor += ucmessageSize;
    }

    if (report->uclinebuf) {
        copy->uclinebuf = (const jschar *)cursor;
        memcpy(cursor, report->uclinebuf, uclinebufSize);
        cursor += uclinebufSize;
        if (report->uctokenptr) {
            copy->uctokenptr = copy->uclinebuf + (report->uctokenptr -
                                                  report->uclinebuf);
        }
    }

    if (report->linebuf) {
        copy->linebuf = (const char *)cursor;
        memcpy(cursor, report->linebuf, linebufSize);
        cursor += linebufSize;
        if (report->tokenptr) {
            copy->tokenptr = copy->linebuf + (report->tokenptr -
                                              report->linebuf);
        }
    }

    if (report->filename) {
        copy->filename = (const char *)cursor;
        memcpy(cursor, report->filename, filenameSize);
    }
    JS_ASSERT(cursor + filenameSize == (uint8 *)copy + mallocSize);

    /* Copy non-pointer members. */
    copy->lineno = report->lineno;
    copy->errorNumber = report->errorNumber;

    /* Note that this is before it gets flagged with JSREPORT_EXCEPTION */
    copy->flags = report->flags;

#undef JS_CHARS_SIZE
    return copy;
}

static jsval *
GetStackTraceValueBuffer(JSExnPrivate *priv)
{
    /*
     * We use extra memory after JSExnPrivateInfo.stackElems to store jsvals
     * that helps to produce more informative stack traces. The following
     * assert allows us to assume that no gap after stackElems is necessary to
     * align the buffer properly.
     */
    JS_STATIC_ASSERT(sizeof(JSStackTraceElem) % sizeof(jsval) == 0);

    return (jsval *)(priv->stackElems + priv->stackDepth);
}

static JSBool
InitExnPrivate(JSContext *cx, JSObject *exnObject, JSString *message,
               JSString *filename, uintN lineno, JSErrorReport *report)
{
    JSSecurityCallbacks *callbacks;
    CheckAccessOp checkAccess;
    JSErrorReporter older;
    JSExceptionState *state;
    jsid callerid;
    JSStackFrame *fp, *fpstop;
    size_t stackDepth, valueCount, size;
    JSBool overflow;
    JSExnPrivate *priv;
    JSStackTraceElem *elem;
    jsval *values;

    JS_ASSERT(exnObject->getClass() == &js_ErrorClass);

    /*
     * Prepare stack trace data.
     *
     * Set aside any error reporter for cx and save its exception state
     * so we can suppress any checkAccess failures.  Such failures should stop
     * the backtrace procedure, not result in a failure of this constructor.
     */
    callbacks = JS_GetSecurityCallbacks(cx);
    checkAccess = callbacks
                  ? Valueify(callbacks->checkObjectAccess)
                  : NULL;
    older = JS_SetErrorReporter(cx, NULL);
    state = JS_SaveExceptionState(cx);

    callerid = ATOM_TO_JSID(cx->runtime->atomState.callerAtom);
    stackDepth = 0;
    valueCount = 0;
    for (fp = js_GetTopStackFrame(cx); fp; fp = fp->prev()) {
        if (fp->isFunctionFrame() && !fp->isEvalFrame()) {
            Value v = NullValue();
            if (checkAccess &&
                !checkAccess(cx, &fp->callee(), callerid, JSACC_READ, &v)) {
                break;
            }
            valueCount += fp->numActualArgs();
        }
        ++stackDepth;
    }
    JS_RestoreExceptionState(cx, state);
    JS_SetErrorReporter(cx, older);
    fpstop = fp;

    size = offsetof(JSExnPrivate, stackElems);
    overflow = (stackDepth > ((size_t)-1 - size) / sizeof(JSStackTraceElem));
    size += stackDepth * sizeof(JSStackTraceElem);
    overflow |= (valueCount > ((size_t)-1 - size) / sizeof(jsval));
    size += valueCount * sizeof(jsval);
    if (overflow) {
        js_ReportAllocationOverflow(cx);
        return JS_FALSE;
    }
    priv = (JSExnPrivate *)cx->malloc(size);
    if (!priv)
        return JS_FALSE;

    /*
     * We initialize errorReport with a copy of report after setting the
     * private slot, to prevent GC accessing a junk value we clear the field
     * here.
     */
    priv->errorReport = NULL;
    priv->message = message;
    priv->filename = filename;
    priv->lineno = lineno;
    priv->stackDepth = stackDepth;

    values = GetStackTraceValueBuffer(priv);
    elem = priv->stackElems;
    for (fp = js_GetTopStackFrame(cx); fp != fpstop; fp = fp->prev()) {
        if (!fp->isFunctionFrame() || fp->isEvalFrame()) {
            elem->funName = NULL;
            elem->argc = 0;
        } else {
            elem->funName = fp->fun()->atom
                            ? ATOM_TO_STRING(fp->fun()->atom)
                            : cx->runtime->emptyString;
            elem->argc = fp->numActualArgs();
            fp->forEachCanonicalActualArg(CopyTo(Valueify(values)));
            values += elem->argc;
        }
        elem->ulineno = 0;
        elem->filename = NULL;
        if (fp->isScriptFrame()) {
            elem->filename = fp->script()->filename;
            if (fp->pc(cx))
                elem->ulineno = js_FramePCToLineNumber(cx, fp);
        }
        ++elem;
    }
    JS_ASSERT(priv->stackElems + stackDepth == elem);
    JS_ASSERT(GetStackTraceValueBuffer(priv) + valueCount == values);

    exnObject->setPrivate(priv);

    if (report) {
        /*
         * Construct a new copy of the error report struct. We can't use the
         * error report struct that was passed in, because it's allocated on
         * the stack, and also because it may point to transient data in the
         * TokenStream.
         */
        priv->errorReport = CopyErrorReport(cx, report);
        if (!priv->errorReport) {
            /* The finalizer realeases priv since it is in the private slot. */
            return JS_FALSE;
        }
    }

    return JS_TRUE;
}

static inline JSExnPrivate *
GetExnPrivate(JSContext *cx, JSObject *obj)
{
    return (JSExnPrivate *) obj->getPrivate();
}

static void
exn_trace(JSTracer *trc, JSObject *obj)
{
    JSExnPrivate *priv;
    JSStackTraceElem *elem;
    size_t vcount, i;
    jsval *vp, v;

    priv = GetExnPrivate(trc->context, obj);
    if (priv) {
        if (priv->message)
            MarkString(trc, priv->message, "exception message");
        if (priv->filename)
            MarkString(trc, priv->filename, "exception filename");

        elem = priv->stackElems;
        for (vcount = i = 0; i != priv->stackDepth; ++i, ++elem) {
            if (elem->funName)
                MarkString(trc, elem->funName, "stack trace function name");
            if (IS_GC_MARKING_TRACER(trc) && elem->filename)
                js_MarkScriptFilename(elem->filename);
            vcount += elem->argc;
        }
        vp = GetStackTraceValueBuffer(priv);
        for (i = 0; i != vcount; ++i, ++vp) {
            v = *vp;
            JS_CALL_VALUE_TRACER(trc, v, "stack trace argument");
        }
    }
}

static void
exn_finalize(JSContext *cx, JSObject *obj)
{
    JSExnPrivate *priv;

    priv = GetExnPrivate(cx, obj);
    if (priv) {
        if (priv->errorReport)
            cx->free(priv->errorReport);
        cx->free(priv);
    }
}

static JSBool
exn_enumerate(JSContext *cx, JSObject *obj)
{
    JSAtomState *atomState;
    uintN i;
    JSAtom *atom;
    JSObject *pobj;
    JSProperty *prop;

    JS_STATIC_ASSERT(sizeof(JSAtomState) <= (size_t)(uint16)-1);
    static const uint16 offsets[] = {
        (uint16)offsetof(JSAtomState, messageAtom),
        (uint16)offsetof(JSAtomState, fileNameAtom),
        (uint16)offsetof(JSAtomState, lineNumberAtom),
        (uint16)offsetof(JSAtomState, stackAtom),
    };

    atomState = &cx->runtime->atomState;
    for (i = 0; i != JS_ARRAY_LENGTH(offsets); ++i) {
        atom = *(JSAtom **)((uint8 *)atomState + offsets[i]);
        if (!js_LookupProperty(cx, obj, ATOM_TO_JSID(atom), &pobj, &prop))
            return JS_FALSE;
    }
    return JS_TRUE;
}

static JSBool
exn_resolve(JSContext *cx, JSObject *obj, jsid id, uintN flags,
            JSObject **objp)
{
    JSExnPrivate *priv;
    JSString *str;
    JSAtom *atom;
    JSString *stack;
    const char *prop;
    jsval v;

    *objp = NULL;
    priv = GetExnPrivate(cx, obj);
    if (priv && JSID_IS_ATOM(id)) {
        str = JSID_TO_STRING(id);

        atom = cx->runtime->atomState.messageAtom;
        if (str == ATOM_TO_STRING(atom)) {
            prop = js_message_str;
            v = STRING_TO_JSVAL(priv->message);
            goto define;
        }

        atom = cx->runtime->atomState.fileNameAtom;
        if (str == ATOM_TO_STRING(atom)) {
            prop = js_fileName_str;
            v = STRING_TO_JSVAL(priv->filename);
            goto define;
        }

        atom = cx->runtime->atomState.lineNumberAtom;
        if (str == ATOM_TO_STRING(atom)) {
            prop = js_lineNumber_str;
            v = INT_TO_JSVAL(priv->lineno);
            goto define;
        }

        atom = cx->runtime->atomState.stackAtom;
        if (str == ATOM_TO_STRING(atom)) {
            stack = StackTraceToString(cx, priv);
            if (!stack)
                return JS_FALSE;

            /* Allow to GC all things that were used to build stack trace. */
            priv->stackDepth = 0;
            prop = js_stack_str;
            v = STRING_TO_JSVAL(stack);
            goto define;
        }
    }
    return JS_TRUE;

  define:
    if (!JS_DefineProperty(cx, obj, prop, v, NULL, NULL, JSPROP_ENUMERATE))
        return JS_FALSE;
    *objp = obj;
    return JS_TRUE;
}

JSErrorReport *
js_ErrorFromException(JSContext *cx, jsval exn)
{
    JSObject *obj;
    JSExnPrivate *priv;

    if (JSVAL_IS_PRIMITIVE(exn))
        return NULL;
    obj = JSVAL_TO_OBJECT(exn);
    if (obj->getClass() != &js_ErrorClass)
        return NULL;
    priv = GetExnPrivate(cx, obj);
    if (!priv)
        return NULL;
    return priv->errorReport;
}

static JSString *
ValueToShortSource(JSContext *cx, jsval v)
{
    JSString *str;

    /* Avoid toSource bloat and fallibility for object types. */
    if (JSVAL_IS_PRIMITIVE(v))
        return js_ValueToSource(cx, Valueify(v));

    AutoCompartment ac(cx, JSVAL_TO_OBJECT(v));
    if (!ac.enter())
        return NULL;

    if (VALUE_IS_FUNCTION(cx, v)) {
        /*
         * XXX Avoid function decompilation bloat for now.
         */
        str = JS_GetFunctionId(JS_ValueToFunction(cx, v));
        if (!str && !(str = js_ValueToSource(cx, Valueify(v)))) {
            /*
             * Continue to soldier on if the function couldn't be
             * converted into a string.
             */
            JS_ClearPendingException(cx);
            str = JS_NewStringCopyZ(cx, "[unknown function]");
        }
    } else {
        /*
         * XXX Avoid toString on objects, it takes too long and uses too much
         * memory, for too many classes (see Mozilla bug 166743).
         */
        char buf[100];
        JS_snprintf(buf, sizeof buf, "[object %s]",
                    JSVAL_TO_OBJECT(v)->getClass()->name);
        str = JS_NewStringCopyZ(cx, buf);
    }

    ac.leave();

    if (!str || !cx->compartment->wrap(cx, &str))
        return NULL;
    return str;
}

static JSString *
StackTraceToString(JSContext *cx, JSExnPrivate *priv)
{
    jschar *stackbuf;
    size_t stacklen, stackmax;
    JSStackTraceElem *elem, *endElem;
    jsval *values;
    size_t i;
    JSString *str;
    const char *cp;
    char ulnbuf[11];

    /* After this point, failing control flow must goto bad. */
    stackbuf = NULL;
    stacklen = stackmax = 0;

/* Limit the stackbuf length to a reasonable value to avoid overflow checks. */
#define STACK_LENGTH_LIMIT JS_BIT(20)

#define APPEND_CHAR_TO_STACK(c)                                               \
    JS_BEGIN_MACRO                                                            \
        if (stacklen == stackmax) {                                           \
            void *ptr_;                                                       \
            if (stackmax >= STACK_LENGTH_LIMIT)                               \
                goto done;                                                    \
            stackmax = stackmax ? 2 * stackmax : 64;                          \
            ptr_ = cx->realloc(stackbuf, (stackmax+1) * sizeof(jschar));      \
            if (!ptr_)                                                        \
                goto bad;                                                     \
            stackbuf = (jschar *) ptr_;                                       \
        }                                                                     \
        stackbuf[stacklen++] = (c);                                           \
    JS_END_MACRO

#define APPEND_STRING_TO_STACK(str)                                           \
    JS_BEGIN_MACRO                                                            \
        JSString *str_ = str;                                                 \
        const jschar *chars_;                                                 \
        size_t length_;                                                       \
                                                                              \
        str_->getCharsAndLength(chars_, length_);                             \
        if (length_ > stackmax - stacklen) {                                  \
            void *ptr_;                                                       \
            if (stackmax >= STACK_LENGTH_LIMIT ||                             \
                length_ >= STACK_LENGTH_LIMIT - stacklen) {                   \
                goto done;                                                    \
            }                                                                 \
            stackmax = JS_BIT(JS_CeilingLog2(stacklen + length_));            \
            ptr_ = cx->realloc(stackbuf, (stackmax+1) * sizeof(jschar));      \
            if (!ptr_)                                                        \
                goto bad;                                                     \
            stackbuf = (jschar *) ptr_;                                       \
        }                                                                     \
        js_strncpy(stackbuf + stacklen, chars_, length_);                     \
        stacklen += length_;                                                  \
    JS_END_MACRO

    values = GetStackTraceValueBuffer(priv);
    elem = priv->stackElems;
    for (endElem = elem + priv->stackDepth; elem != endElem; elem++) {
        if (elem->funName) {
            APPEND_STRING_TO_STACK(elem->funName);
            APPEND_CHAR_TO_STACK('(');
            for (i = 0; i != elem->argc; i++, values++) {
                if (i > 0)
                    APPEND_CHAR_TO_STACK(',');
                str = ValueToShortSource(cx, *values);
                if (!str)
                    goto bad;
                APPEND_STRING_TO_STACK(str);
            }
            APPEND_CHAR_TO_STACK(')');
        }
        APPEND_CHAR_TO_STACK('@');
        if (elem->filename) {
            for (cp = elem->filename; *cp; cp++)
                APPEND_CHAR_TO_STACK(*cp);
        }
        APPEND_CHAR_TO_STACK(':');
        JS_snprintf(ulnbuf, sizeof ulnbuf, "%u", elem->ulineno);
        for (cp = ulnbuf; *cp; cp++)
            APPEND_CHAR_TO_STACK(*cp);
        APPEND_CHAR_TO_STACK('\n');
    }
#undef APPEND_CHAR_TO_STACK
#undef APPEND_STRING_TO_STACK
#undef STACK_LENGTH_LIMIT

  done:
    if (stacklen == 0) {
        JS_ASSERT(!stackbuf);
        return cx->runtime->emptyString;
    }
    if (stacklen < stackmax) {
        /*
         * Realloc can fail when shrinking on some FreeBSD versions, so
         * don't use JS_realloc here; simply let the oversized allocation
         * be owned by the string in that rare case.
         */
        void *shrunk = cx->realloc(stackbuf, (stacklen+1) * sizeof(jschar));
        if (shrunk)
            stackbuf = (jschar *) shrunk;
    }

    stackbuf[stacklen] = 0;
    str = js_NewString(cx, stackbuf, stacklen);
    if (str)
        return str;

  bad:
    if (stackbuf)
        cx->free(stackbuf);
    return NULL;
}

/* XXXbe Consolidate the ugly truth that we don't treat filename as UTF-8
         with these two functions. */
static JSString *
FilenameToString(JSContext *cx, const char *filename)
{
    return JS_NewStringCopyZ(cx, filename);
}

static const char *
StringToFilename(JSContext *cx, JSString *str)
{
    return js_GetStringBytes(cx, str);
}

static JSBool
Exception(JSContext *cx, uintN argc, Value *vp)
{
    JSString *message, *filename;
    JSStackFrame *fp;

    /* Use the common error type for the object. */
    TypeObject *objtype = cx->getFixedTypeObject(TYPE_OBJECT_NEW_ERROR);

    /*
     * ECMA ed. 3, 15.11.1 requires Error, etc., to construct even when
     * called as functions, without operator new.  But as we do not give
     * each constructor a distinct JSClass, whose .name member is used by
     * NewNativeClassInstance to find the class prototype, we must get the
     * class prototype ourselves.
     */
    JSObject &callee = vp[0].toObject();
    Value protov;
    if (!callee.getProperty(cx, ATOM_TO_JSID(cx->runtime->atomState.classPrototypeAtom), &protov))
        return JS_FALSE;

    JSObject *errProto = &protov.toObject();
    JSObject *obj = NewNativeClassInstance(cx, &js_ErrorClass, errProto, errProto->getParent(), objtype);
    if (!obj)
        return JS_FALSE;

    /*
     * If it's a new object of class Exception, then null out the private
     * data so that the finalizer doesn't attempt to free it.
     */
    if (obj->getClass() == &js_ErrorClass)
        obj->setPrivate(NULL);

    /* Set the 'message' property. */
    Value *argv = vp + 2;
    if (argc != 0) {
        message = js_ValueToString(cx, argv[0]);
        if (!message)
            return JS_FALSE;
        argv[0].setString(message);
    } else {
        message = cx->runtime->emptyString;
    }

    /* Set the 'fileName' property. */
    if (argc > 1) {
        filename = js_ValueToString(cx, argv[1]);
        if (!filename)
            return JS_FALSE;
        argv[1].setString(filename);
        fp = NULL;
    } else {
        fp = js_GetScriptedCaller(cx, NULL);
        if (fp) {
            filename = FilenameToString(cx, fp->script()->filename);
            if (!filename)
                return JS_FALSE;
        } else {
            filename = cx->runtime->emptyString;
        }
    }

    /* Set the 'lineNumber' property. */
    uint32_t lineno;
    if (argc > 2) {
        if (!ValueToECMAUint32(cx, argv[2], &lineno))
            return JS_FALSE;
    } else {
        if (!fp)
            fp = js_GetScriptedCaller(cx, NULL);
        lineno = (fp && fp->pc(cx)) ? js_FramePCToLineNumber(cx, fp) : 0;
    }

    if (obj->getClass() == &js_ErrorClass &&
        !InitExnPrivate(cx, obj, message, filename, lineno, NULL)) {
        return JS_FALSE;
    }

    vp->setObject(*obj);
    return JS_TRUE;
}

/*
 * Convert to string.
 *
 * This method only uses JavaScript-modifiable properties name, message.  It
 * is left to the host to check for private data and report filename and line
 * number information along with this message.
 */
static JSBool
exn_toString(JSContext *cx, uintN argc, Value *vp)
{
    JSObject *obj;
    jsval v;
    JSString *name, *message, *result;
    jschar *chars, *cp;
    size_t name_length, message_length, length;

    obj = ComputeThisFromVp(cx, vp);
    if (!obj || !obj->getProperty(cx, ATOM_TO_JSID(cx->runtime->atomState.nameAtom), Valueify(&v)))
        return JS_FALSE;
    name = JSVAL_IS_STRING(v) ? JSVAL_TO_STRING(v) : cx->runtime->emptyString;
    vp->setString(name);

    if (!JS_GetProperty(cx, obj, js_message_str, &v))
        return JS_FALSE;
    message = JSVAL_IS_STRING(v) ? JSVAL_TO_STRING(v)
                                 : cx->runtime->emptyString;

    if (message->length() != 0) {
        name_length = name->length();
        message_length = message->length();
        length = (name_length ? name_length + 2 : 0) + message_length;
        cp = chars = (jschar *) cx->malloc((length + 1) * sizeof(jschar));
        if (!chars)
            return JS_FALSE;

        if (name_length) {
            js_strncpy(cp, name->chars(), name_length);
            cp += name_length;
            *cp++ = ':'; *cp++ = ' ';
        }
        js_strncpy(cp, message->chars(), message_length);
        cp += message_length;
        *cp = 0;

        result = js_NewString(cx, chars, length);
        if (!result) {
            cx->free(chars);
            return JS_FALSE;
        }
    } else {
        result = name;
    }

    vp->setString(result);
    return JS_TRUE;
}

#if JS_HAS_TOSOURCE
/*
 * Return a string that may eval to something similar to the original object.
 */
static JSBool
exn_toSource(JSContext *cx, uintN argc, Value *vp)
{
    JSObject *obj;
    JSString *name, *message, *filename, *lineno_as_str, *result;
    jsval localroots[3] = {JSVAL_NULL, JSVAL_NULL, JSVAL_NULL};
    size_t lineno_length, name_length, message_length, filename_length, length;
    jschar *chars, *cp;

    obj = ComputeThisFromVp(cx, vp);
    if (!obj || !obj->getProperty(cx, ATOM_TO_JSID(cx->runtime->atomState.nameAtom), vp))
        return false;
    name = js_ValueToString(cx, *vp);
    if (!name)
        return false;
    vp->setString(name);

    {
        AutoArrayRooter tvr(cx, JS_ARRAY_LENGTH(localroots), Valueify(localroots));

#ifdef __GNUC__
        message = filename = NULL;
#endif
        if (!JS_GetProperty(cx, obj, js_message_str, &localroots[0]) ||
            !(message = js_ValueToSource(cx, Valueify(localroots[0])))) {
            return false;
        }
        localroots[0] = STRING_TO_JSVAL(message);

        if (!JS_GetProperty(cx, obj, js_fileName_str, &localroots[1]) ||
            !(filename = js_ValueToSource(cx, Valueify(localroots[1])))) {
            return false;
        }
        localroots[1] = STRING_TO_JSVAL(filename);

        if (!JS_GetProperty(cx, obj, js_lineNumber_str, &localroots[2]))
            return false;
        uint32_t lineno;
        if (!ValueToECMAUint32(cx, Valueify(localroots[2]), &lineno))
            return false;

        if (lineno != 0) {
            lineno_as_str = js_ValueToString(cx, Valueify(localroots[2]));
            if (!lineno_as_str)
                return false;
            lineno_length = lineno_as_str->length();
        } else {
            lineno_as_str = NULL;
            lineno_length = 0;
        }

        /* Magic 8, for the characters in ``(new ())''. */
        name_length = name->length();
        message_length = message->length();
        length = 8 + name_length + message_length;

        filename_length = filename->length();
        if (filename_length != 0) {
            /* append filename as ``, {filename}'' */
            length += 2 + filename_length;
            if (lineno_as_str) {
                /* append lineno as ``, {lineno_as_str}'' */
                length += 2 + lineno_length;
            }
        } else {
            if (lineno_as_str) {
                /*
                 * no filename, but have line number,
                 * need to append ``, "", {lineno_as_str}''
                 */
                length += 6 + lineno_length;
            }
        }

        cp = chars = (jschar *) cx->malloc((length + 1) * sizeof(jschar));
        if (!chars)
            return false;

        *cp++ = '('; *cp++ = 'n'; *cp++ = 'e'; *cp++ = 'w'; *cp++ = ' ';
        js_strncpy(cp, name->chars(), name_length);
        cp += name_length;
        *cp++ = '(';
        if (message_length != 0) {
            js_strncpy(cp, message->chars(), message_length);
            cp += message_length;
        }

        if (filename_length != 0) {
            /* append filename as ``, {filename}'' */
            *cp++ = ','; *cp++ = ' ';
            js_strncpy(cp, filename->chars(), filename_length);
            cp += filename_length;
        } else {
            if (lineno_as_str) {
                /*
                 * no filename, but have line number,
                 * need to append ``, "", {lineno_as_str}''
                 */
                *cp++ = ','; *cp++ = ' '; *cp++ = '"'; *cp++ = '"';
            }
        }
        if (lineno_as_str) {
            /* append lineno as ``, {lineno_as_str}'' */
            *cp++ = ','; *cp++ = ' ';
            js_strncpy(cp, lineno_as_str->chars(), lineno_length);
            cp += lineno_length;
        }

        *cp++ = ')'; *cp++ = ')'; *cp = 0;

        result = js_NewString(cx, chars, length);
        if (!result) {
            cx->free(chars);
            return false;
        }
        vp->setString(result);
        return true;
    }
}
#endif

static JSFunctionSpec exception_methods[] = {
#if JS_HAS_TOSOURCE
    JS_FN_TYPE(js_toSource_str,   exn_toSource,           0,0, JS_TypeHandlerString),
#endif
    JS_FN_TYPE(js_toString_str,   exn_toString,           0,0, JS_TypeHandlerString),
    JS_FS_END
};

/* JSProto_ ordering for exceptions shall match JSEXN_ constants. */
JS_STATIC_ASSERT(JSEXN_ERR == 0);
JS_STATIC_ASSERT(JSProto_Error + JSEXN_INTERNALERR  == JSProto_InternalError);
JS_STATIC_ASSERT(JSProto_Error + JSEXN_EVALERR      == JSProto_EvalError);
JS_STATIC_ASSERT(JSProto_Error + JSEXN_RANGEERR     == JSProto_RangeError);
JS_STATIC_ASSERT(JSProto_Error + JSEXN_REFERENCEERR == JSProto_ReferenceError);
JS_STATIC_ASSERT(JSProto_Error + JSEXN_SYNTAXERR    == JSProto_SyntaxError);
JS_STATIC_ASSERT(JSProto_Error + JSEXN_TYPEERR      == JSProto_TypeError);
JS_STATIC_ASSERT(JSProto_Error + JSEXN_URIERR       == JSProto_URIError);

static JS_INLINE JSProtoKey
GetExceptionProtoKey(intN exn)
{
    JS_ASSERT(JSEXN_ERR <= exn);
    JS_ASSERT(exn < JSEXN_LIMIT);
    return (JSProtoKey) (JSProto_Error + exn);
}

static void error_TypeNew(JSContext *cx, JSTypeFunction *jsfun, JSTypeCallsite *jssite)
{
#ifdef JS_TYPE_INFERENCE
    // whether they are called with/without 'new', the error functions always
    // return an error object.
    types::TypeObject *object = cx->getFixedTypeObject(TYPE_OBJECT_NEW_ERROR);
    Valueify(jssite)->returnTypes->addType(cx, (types::jstype) object);
#endif
}

JSObject *
js_InitExceptionClasses(JSContext *cx, JSObject *obj)
{
    jsval roots[3];
    JSObject *obj_proto, *error_proto;

    /*
     * If lazy class initialization occurs for any Error subclass, then all
     * classes are initialized, starting with Error.  To avoid reentry and
     * redundant initialization, we must not pass a null proto parameter to
     * NewNonFunction below, when called for the Error superclass.  We need to
     * ensure that Object.prototype is the proto of Error.prototype.
     *
     * See the equivalent code to ensure that parent_proto is non-null when
     * js_InitClass calls NewObject, in jsobj.cpp.
     */
    if (!js_GetClassPrototype(cx, obj, JSProto_Object, &obj_proto))
        return NULL;

    PodArrayZero(roots);
    AutoArrayRooter tvr(cx, JS_ARRAY_LENGTH(roots), Valueify(roots));

#ifdef __GNUC__
    error_proto = NULL;   /* quell GCC overwarning */
#endif

    /*
     * use a single type object for Error and all exceptions which
     * inherit properties from it.
     */
    TypeObject *protoType = cx->getTypeObject("Error.prototype", false, false);
    TypeObject *errorType = cx->getFixedTypeObject(TYPE_OBJECT_NEW_ERROR);
    cx->addTypePrototype(protoType, obj_proto->getTypeObject());
    cx->addTypePrototype(errorType, protoType);

    jsval empty = STRING_TO_JSVAL(cx->runtime->emptyString);

    /* Initialize the prototypes first. */
    for (intN i = JSEXN_ERR; i != JSEXN_LIMIT; i++) {
        /* Make the prototype for the current constructor name. */
        JSObject *proto =
            NewNonFunction<WithProto::Class>(cx, &js_ErrorClass,
                                             (i != JSEXN_ERR) ? error_proto : obj_proto,
                                             obj, protoType);
        if (!proto)
            return NULL;
        if (i == JSEXN_ERR) {
            error_proto = proto;
            roots[0] = OBJECT_TO_JSVAL(proto);
        } else {
            // We cannot share the root for error_proto and other prototypes
            // as error_proto must be rooted until the function returns.
            roots[1] = OBJECT_TO_JSVAL(proto);
        }

        /* So exn_finalize knows whether to destroy private data. */
        proto->setPrivate(NULL);

        /* Get the text name of this function, needs to be in sync with jsatom.h.  Blech. */
        JSProtoKey protoKey = GetExceptionProtoKey(i);
<<<<<<< HEAD
        const char *fullName = js_common_atom_names[1 + 2 + JSTYPE_LIMIT + 1 + protoKey];

        /*
         * Mark the function as a builtin before constructing and adding it to the global
         * object, which could trigger accesses on its properties.
         */
        cx->markTypeBuiltinFunction(cx->getTypeObject(fullName, false, true));

        /* Make a constructor function for the current name. */
        JSAtom *atom = cx->runtime->atomState.classAtoms[protoKey];
        JSFunction *fun = js_DefineFunction(cx, obj, atom, Exception, 3, JSFUN_CONSTRUCTOR,
                                            error_TypeNew, fullName);
=======
        
        jsid id = ATOM_TO_JSID(cx->runtime->atomState.classAtoms[protoKey]);
        JSFunction *fun = js_DefineFunction(cx, obj, id, Exception, 3, JSFUN_CONSTRUCTOR);
>>>>>>> 5f3fd9d8
        if (!fun)
            return NULL;
        roots[2] = OBJECT_TO_JSVAL(FUN_OBJECT(fun));

        /* This is a builtin class, specify its 'prototype' field for inference. */
        cx->setTypeFunctionPrototype(fun->getTypeObject(), protoType, true);

        /* Make this constructor make objects of class Exception. */
        FUN_CLASP(fun) = &js_ErrorClass;

        /* Make the prototype and constructor links. */
        if (!js_SetClassPrototype(cx, FUN_OBJECT(fun), proto,
                                  JSPROP_READONLY | JSPROP_PERMANENT)) {
            return NULL;
        }

        /* Add the name property to the prototype. */
<<<<<<< HEAD
        if (!JS_DefinePropertyWithType(cx, proto, js_name_str,
                                       STRING_TO_JSVAL(ATOM_TO_STRING(atom)),
                                       NULL, NULL, JSPROP_ENUMERATE)) {
=======
        if (!JS_DefineProperty(cx, proto, js_name_str, STRING_TO_JSVAL(JSID_TO_STRING(id)),
                               NULL, NULL, JSPROP_ENUMERATE)) {
>>>>>>> 5f3fd9d8
            return NULL;
        }

        /* Finally, stash the constructor for later uses. */
        if (!js_SetClassObject(cx, obj, protoKey, FUN_OBJECT(fun), proto))
            return NULL;

        /* Set default values. */
        if (!JS_DefinePropertyWithType(cx, proto, js_message_str, empty, NULL, NULL, JSPROP_ENUMERATE) ||
            !JS_DefinePropertyWithType(cx, proto, js_fileName_str, empty, NULL, NULL, JSPROP_ENUMERATE) ||
            !JS_DefinePropertyWithType(cx, proto, js_lineNumber_str, JSVAL_ZERO, NULL, NULL,
                                       JSPROP_ENUMERATE)) {
            return NULL;
        }
    }

    if (!JS_DefineFunctionsWithPrefix(cx, error_proto, exception_methods, "Error"))
        return NULL;

    /* Add 'stack' to the prototype of Error so that it is propagated to the
     * individual error objects. */
    JS_AddTypeProperty(cx, error_proto, "stack", empty);

    return error_proto;
}

const JSErrorFormatString*
js_GetLocalizedErrorMessage(JSContext* cx, void *userRef, const char *locale,
                            const uintN errorNumber)
{
    const JSErrorFormatString *errorString = NULL;

    if (cx->localeCallbacks && cx->localeCallbacks->localeGetErrorMessage) {
        errorString = cx->localeCallbacks
                        ->localeGetErrorMessage(userRef, locale, errorNumber);
    }
    if (!errorString)
        errorString = js_GetErrorMessage(userRef, locale, errorNumber);
    return errorString;
}

#if defined ( DEBUG_mccabe ) && defined ( PRINTNAMES )
/* For use below... get character strings for error name and exception name */
static struct exnname { char *name; char *exception; } errortoexnname[] = {
#define MSG_DEF(name, number, count, exception, format) \
    {#name, #exception},
#include "js.msg"
#undef MSG_DEF
};
#endif /* DEBUG */

JSBool
js_ErrorToException(JSContext *cx, const char *message, JSErrorReport *reportp,
                    JSErrorCallback callback, void *userRef)
{
    JSErrNum errorNumber;
    const JSErrorFormatString *errorString;
    JSExnType exn;
    jsval tv[4];
    JSBool ok;
    JSObject *errProto, *errObject;
    TypeObject *errType;
    JSString *messageStr, *filenameStr;

    /*
     * Tell our caller to report immediately if this report is just a warning.
     */
    JS_ASSERT(reportp);
    if (JSREPORT_IS_WARNING(reportp->flags))
        return JS_FALSE;

    /* Find the exception index associated with this error. */
    errorNumber = (JSErrNum) reportp->errorNumber;
    if (!callback || callback == js_GetErrorMessage)
        errorString = js_GetLocalizedErrorMessage(cx, NULL, NULL, errorNumber);
    else
        errorString = callback(userRef, NULL, errorNumber);
    exn = errorString ? (JSExnType) errorString->exnType : JSEXN_NONE;
    JS_ASSERT(exn < JSEXN_LIMIT);

#if defined( DEBUG_mccabe ) && defined ( PRINTNAMES )
    /* Print the error name and the associated exception name to stderr */
    fprintf(stderr, "%s\t%s\n",
            errortoexnname[errorNumber].name,
            errortoexnname[errorNumber].exception);
#endif

    /*
     * Return false (no exception raised) if no exception is associated
     * with the given error number.
     */
    if (exn == JSEXN_NONE)
        return JS_FALSE;

    /*
     * Prevent runaway recursion, via cx->generatingError.  If an out-of-memory
     * error occurs, no exception object will be created, but we don't assume
     * that OOM is the only kind of error that subroutines of this function
     * called below might raise.
     */
    if (cx->generatingError)
        return JS_FALSE;

    MUST_FLOW_THROUGH("out");
    cx->generatingError = JS_TRUE;

    /* Protect the newly-created strings below from nesting GCs. */
    PodArrayZero(tv);
    AutoArrayRooter tvr(cx, JS_ARRAY_LENGTH(tv), Valueify(tv));

    /*
     * Try to get an appropriate prototype by looking up the corresponding
     * exception constructor name in the scope chain of the current context's
     * top stack frame, or in the global object if no frame is active.
     */
    ok = js_GetClassPrototype(cx, NULL, GetExceptionProtoKey(exn), &errProto);
    if (!ok)
        goto out;
    tv[0] = OBJECT_TO_JSVAL(errProto);

    errType = cx->getFixedTypeObject(TYPE_OBJECT_NEW_ERROR);
    errObject = NewNativeClassInstance(cx, &js_ErrorClass, errProto, errProto->getParent(), errType);
    if (!errObject) {
        ok = JS_FALSE;
        goto out;
    }
    tv[1] = OBJECT_TO_JSVAL(errObject);

    messageStr = JS_NewStringCopyZ(cx, message);
    if (!messageStr) {
        ok = JS_FALSE;
        goto out;
    }
    tv[2] = STRING_TO_JSVAL(messageStr);

    filenameStr = JS_NewStringCopyZ(cx, reportp->filename);
    if (!filenameStr) {
        ok = JS_FALSE;
        goto out;
    }
    tv[3] = STRING_TO_JSVAL(filenameStr);

    ok = InitExnPrivate(cx, errObject, messageStr, filenameStr,
                        reportp->lineno, reportp);
    if (!ok)
        goto out;

    JS_SetPendingException(cx, OBJECT_TO_JSVAL(errObject));

    /* Flag the error report passed in to indicate an exception was raised. */
    reportp->flags |= JSREPORT_EXCEPTION;

out:
    cx->generatingError = JS_FALSE;
    return ok;
}

JSBool
js_ReportUncaughtException(JSContext *cx)
{
    jsval exn;
    JSObject *exnObject;
    jsval roots[5];
    JSErrorReport *reportp, report;
    JSString *str;
    const char *bytes;

    if (!JS_IsExceptionPending(cx))
        return true;

    if (!JS_GetPendingException(cx, &exn))
        return false;

    PodArrayZero(roots);
    AutoArrayRooter tvr(cx, JS_ARRAY_LENGTH(roots), Valueify(roots));

    /*
     * Because js_ValueToString below could error and an exception object
     * could become unrooted, we must root exnObject.  Later, if exnObject is
     * non-null, we need to root other intermediates, so allocate an operand
     * stack segment to protect all of these values.
     */
    if (JSVAL_IS_PRIMITIVE(exn)) {
        exnObject = NULL;
    } else {
        exnObject = JSVAL_TO_OBJECT(exn);
        roots[0] = exn;
    }

    JS_ClearPendingException(cx);
    reportp = js_ErrorFromException(cx, exn);

    /* XXX L10N angels cry once again (see also jsemit.c, /L10N gaffes/) */
    str = js_ValueToString(cx, Valueify(exn));
    if (!str) {
        bytes = "unknown (can't convert to string)";
    } else {
        roots[1] = STRING_TO_JSVAL(str);
        bytes = js_GetStringBytes(cx, str);
        if (!bytes)
            return false;
    }

    if (!reportp && exnObject && exnObject->getClass() == &js_ErrorClass) {
        const char *filename;

        if (!JS_GetProperty(cx, exnObject, js_message_str, &roots[2]))
            return false;
        if (JSVAL_IS_STRING(roots[2])) {
            bytes = js_GetStringBytes(cx, JSVAL_TO_STRING(roots[2]));
            if (!bytes)
                return false;
        }

        if (!JS_GetProperty(cx, exnObject, js_fileName_str, &roots[3]))
            return false;
        str = js_ValueToString(cx, Valueify(roots[3]));
        if (!str)
            return false;
        filename = StringToFilename(cx, str);
        if (!filename)
            return false;

        if (!JS_GetProperty(cx, exnObject, js_lineNumber_str, &roots[4]))
            return false;
        uint32_t lineno;
        if (!ValueToECMAUint32 (cx, Valueify(roots[4]), &lineno))
            return false;

        reportp = &report;
        PodZero(&report);
        report.filename = filename;
        report.lineno = (uintN) lineno;
        if (JSVAL_IS_STRING(roots[2])) {
            report.ucmessage = js_GetStringChars(cx, JSVAL_TO_STRING(roots[2]));
            if (!report.ucmessage)
                return false;
        }
    }

    if (!reportp) {
        JS_ReportErrorNumber(cx, js_GetErrorMessage, NULL,
                             JSMSG_UNCAUGHT_EXCEPTION, bytes);
    } else {
        /* Flag the error as an exception. */
        reportp->flags |= JSREPORT_EXCEPTION;

        /* Pass the exception object. */
        JS_SetPendingException(cx, exn);
        js_ReportErrorAgain(cx, bytes, reportp);
        JS_ClearPendingException(cx);
    }

    return true;
}<|MERGE_RESOLUTION|>--- conflicted
+++ resolved
@@ -1066,7 +1066,6 @@
 
         /* Get the text name of this function, needs to be in sync with jsatom.h.  Blech. */
         JSProtoKey protoKey = GetExceptionProtoKey(i);
-<<<<<<< HEAD
         const char *fullName = js_common_atom_names[1 + 2 + JSTYPE_LIMIT + 1 + protoKey];
 
         /*
@@ -1074,16 +1073,10 @@
          * object, which could trigger accesses on its properties.
          */
         cx->markTypeBuiltinFunction(cx->getTypeObject(fullName, false, true));
-
-        /* Make a constructor function for the current name. */
-        JSAtom *atom = cx->runtime->atomState.classAtoms[protoKey];
-        JSFunction *fun = js_DefineFunction(cx, obj, atom, Exception, 3, JSFUN_CONSTRUCTOR,
-                                            error_TypeNew, fullName);
-=======
         
         jsid id = ATOM_TO_JSID(cx->runtime->atomState.classAtoms[protoKey]);
-        JSFunction *fun = js_DefineFunction(cx, obj, id, Exception, 3, JSFUN_CONSTRUCTOR);
->>>>>>> 5f3fd9d8
+        JSFunction *fun = js_DefineFunction(cx, obj, id, Exception, 3, JSFUN_CONSTRUCTOR,
+                                            error_TypeNew, fullName);
         if (!fun)
             return NULL;
         roots[2] = OBJECT_TO_JSVAL(FUN_OBJECT(fun));
@@ -1101,14 +1094,9 @@
         }
 
         /* Add the name property to the prototype. */
-<<<<<<< HEAD
         if (!JS_DefinePropertyWithType(cx, proto, js_name_str,
-                                       STRING_TO_JSVAL(ATOM_TO_STRING(atom)),
+                                       STRING_TO_JSVAL(JSID_TO_STRING(id)),
                                        NULL, NULL, JSPROP_ENUMERATE)) {
-=======
-        if (!JS_DefineProperty(cx, proto, js_name_str, STRING_TO_JSVAL(JSID_TO_STRING(id)),
-                               NULL, NULL, JSPROP_ENUMERATE)) {
->>>>>>> 5f3fd9d8
             return NULL;
         }
 
